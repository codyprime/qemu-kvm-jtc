/*
 *  MIPS emulation helpers for qemu.
 *
 *  Copyright (c) 2004-2005 Jocelyn Mayer
 *
 * This library is free software; you can redistribute it and/or
 * modify it under the terms of the GNU Lesser General Public
 * License as published by the Free Software Foundation; either
 * version 2 of the License, or (at your option) any later version.
 *
 * This library is distributed in the hope that it will be useful,
 * but WITHOUT ANY WARRANTY; without even the implied warranty of
 * MERCHANTABILITY or FITNESS FOR A PARTICULAR PURPOSE.  See the GNU
 * Lesser General Public License for more details.
 *
 * You should have received a copy of the GNU Lesser General Public
 * License along with this library; if not, write to the Free Software
 * Foundation, Inc., 59 Temple Place, Suite 330, Boston, MA  02111-1307  USA
 */
#include <stdlib.h>
#include "exec.h"

#define GETPC() (__builtin_return_address(0))

/*****************************************************************************/
/* Exceptions processing helpers */

void do_raise_exception_err (uint32_t exception, int error_code)
{
#if 1
    if (logfile && exception < 0x100)
        fprintf(logfile, "%s: %d %d\n", __func__, exception, error_code);
#endif
    env->exception_index = exception;
    env->error_code = error_code;
    T0 = 0;
    cpu_loop_exit();
}

void do_raise_exception (uint32_t exception)
{
    do_raise_exception_err(exception, 0);
}

void do_restore_state (void *pc_ptr)
{
  TranslationBlock *tb;
  unsigned long pc = (unsigned long) pc_ptr;

  tb = tb_find_pc (pc);
  cpu_restore_state (tb, env, pc, NULL);
}

void do_raise_exception_direct_err (uint32_t exception, int error_code)
{
    do_restore_state (GETPC ());
    do_raise_exception_err (exception, error_code);
}

void do_raise_exception_direct (uint32_t exception)
{
    do_raise_exception_direct_err (exception, 0);
}

#define MEMSUFFIX _raw
#include "op_helper_mem.c"
#undef MEMSUFFIX
#if !defined(CONFIG_USER_ONLY)
#define MEMSUFFIX _user
#include "op_helper_mem.c"
#undef MEMSUFFIX
#define MEMSUFFIX _kernel
#include "op_helper_mem.c"
#undef MEMSUFFIX
#endif

<<<<<<< HEAD
#ifdef MIPS_HAS_MIPS64
=======
#if defined(TARGET_MIPSN32) || defined(TARGET_MIPS64)
>>>>>>> 5632a7b7
#if TARGET_LONG_BITS > HOST_LONG_BITS
/* Those might call libgcc functions.  */
void do_dsll (void)
{
    T0 = T0 << T1;
}

void do_dsll32 (void)
{
    T0 = T0 << (T1 + 32);
}

void do_dsra (void)
{
    T0 = (int64_t)T0 >> T1;
}

void do_dsra32 (void)
{
    T0 = (int64_t)T0 >> (T1 + 32);
}

void do_dsrl (void)
{
    T0 = T0 >> T1;
}

void do_dsrl32 (void)
{
    T0 = T0 >> (T1 + 32);
}

void do_drotr (void)
{
    target_ulong tmp;

    if (T1) {
       tmp = T0 << (0x40 - T1);
       T0 = (T0 >> T1) | tmp;
<<<<<<< HEAD
    } else
       T0 = T1;
=======
    }
>>>>>>> 5632a7b7
}

void do_drotr32 (void)
{
    target_ulong tmp;

    if (T1) {
       tmp = T0 << (0x40 - (32 + T1));
       T0 = (T0 >> (32 + T1)) | tmp;
<<<<<<< HEAD
    } else
       T0 = T1;
=======
    }
>>>>>>> 5632a7b7
}

void do_dsllv (void)
{
    T0 = T1 << (T0 & 0x3F);
}

void do_dsrav (void)
{
    T0 = (int64_t)T1 >> (T0 & 0x3F);
}

void do_dsrlv (void)
{
    T0 = T1 >> (T0 & 0x3F);
}

void do_drotrv (void)
{
    target_ulong tmp;

    T0 &= 0x3F;
    if (T0) {
       tmp = T1 << (0x40 - T0);
       T0 = (T1 >> T0) | tmp;
    } else
       T0 = T1;
}
#endif /* TARGET_LONG_BITS > HOST_LONG_BITS */
<<<<<<< HEAD
#endif /* MIPS_HAS_MIPS64 */
=======
#endif /* TARGET_MIPSN32 || TARGET_MIPS64 */
>>>>>>> 5632a7b7

/* 64 bits arithmetic for 32 bits hosts */
#if TARGET_LONG_BITS > HOST_LONG_BITS
static inline uint64_t get_HILO (void)
{
<<<<<<< HEAD
    return (env->HI << 32) | (uint32_t)env->LO;
=======
    return (env->HI[0][env->current_tc] << 32) | (uint32_t)env->LO[0][env->current_tc];
>>>>>>> 5632a7b7
}

static inline void set_HILO (uint64_t HILO)
{
<<<<<<< HEAD
    env->LO = (int32_t)HILO;
    env->HI = (int32_t)(HILO >> 32);
=======
    env->LO[0][env->current_tc] = (int32_t)HILO;
    env->HI[0][env->current_tc] = (int32_t)(HILO >> 32);
>>>>>>> 5632a7b7
}

void do_mult (void)
{
    set_HILO((int64_t)(int32_t)T0 * (int64_t)(int32_t)T1);
}

void do_multu (void)
{
    set_HILO((uint64_t)(uint32_t)T0 * (uint64_t)(uint32_t)T1);
}

void do_madd (void)
{
    int64_t tmp;

    tmp = ((int64_t)(int32_t)T0 * (int64_t)(int32_t)T1);
    set_HILO((int64_t)get_HILO() + tmp);
}

void do_maddu (void)
{
    uint64_t tmp;

    tmp = ((uint64_t)(uint32_t)T0 * (uint64_t)(uint32_t)T1);
    set_HILO(get_HILO() + tmp);
}

void do_msub (void)
{
    int64_t tmp;

    tmp = ((int64_t)(int32_t)T0 * (int64_t)(int32_t)T1);
    set_HILO((int64_t)get_HILO() - tmp);
}

void do_msubu (void)
{
    uint64_t tmp;

    tmp = ((uint64_t)(uint32_t)T0 * (uint64_t)(uint32_t)T1);
    set_HILO(get_HILO() - tmp);
}
#endif

<<<<<<< HEAD
#ifdef MIPS_HAS_MIPS64
void do_dmult (void)
{
    /* XXX */
    set_HILO((int64_t)T0 * (int64_t)T1);
}

void do_dmultu (void)
{
    /* XXX */
    set_HILO((uint64_t)T0 * (uint64_t)T1);
}

void do_ddiv (void)
{
    if (T1 != 0) {
        env->LO = (int64_t)T0 / (int64_t)T1;
        env->HI = (int64_t)T0 % (int64_t)T1;
    }
}

void do_ddivu (void)
{
    if (T1 != 0) {
        env->LO = T0 / T1;
        env->HI = T0 % T1;
    }
}
#endif

#if defined(CONFIG_USER_ONLY) 
void do_mfc0_random (void)
{
    cpu_abort(env, "mfc0 random\n");
}

void do_mfc0_count (void)
{
    cpu_abort(env, "mfc0 count\n");
}

void cpu_mips_store_count(CPUState *env, uint32_t value)
{
    cpu_abort(env, "mtc0 count\n");
}

void cpu_mips_store_compare(CPUState *env, uint32_t value)
{
    cpu_abort(env, "mtc0 compare\n");
}

void cpu_mips_update_irq(CPUState *env)
{
    cpu_abort(env, "mtc0 status / mtc0 cause\n");
}

void do_mtc0_status_debug(uint32_t old, uint32_t val)
{
    cpu_abort(env, "mtc0 status debug\n");
}

void do_mtc0_status_irqraise_debug (void)
{
    cpu_abort(env, "mtc0 status irqraise debug\n");
=======
#if HOST_LONG_BITS < 64
void do_div (void)
{
    /* 64bit datatypes because we may see overflow/underflow. */
    if (T1 != 0) {
        env->LO[0][env->current_tc] = (int32_t)((int64_t)(int32_t)T0 / (int32_t)T1);
        env->HI[0][env->current_tc] = (int32_t)((int64_t)(int32_t)T0 % (int32_t)T1);
    }
}
#endif

#if defined(TARGET_MIPSN32) || defined(TARGET_MIPS64)
void do_ddiv (void)
{
    if (T1 != 0) {
        lldiv_t res = lldiv((int64_t)T0, (int64_t)T1);
        env->LO[0][env->current_tc] = res.quot;
        env->HI[0][env->current_tc] = res.rem;
    }
}

#if TARGET_LONG_BITS > HOST_LONG_BITS
void do_ddivu (void)
{
    if (T1 != 0) {
        env->LO[0][env->current_tc] = T0 / T1;
        env->HI[0][env->current_tc] = T0 % T1;
    }
}
#endif
#endif /* TARGET_MIPSN32 || TARGET_MIPS64 */

#if defined(CONFIG_USER_ONLY)
void do_mfc0_random (void)
{
    cpu_abort(env, "mfc0 random\n");
}

void do_mfc0_count (void)
{
    cpu_abort(env, "mfc0 count\n");
}

void cpu_mips_store_count(CPUState *env, uint32_t value)
{
    cpu_abort(env, "mtc0 count\n");
}

void cpu_mips_store_compare(CPUState *env, uint32_t value)
{
    cpu_abort(env, "mtc0 compare\n");
}

void cpu_mips_start_count(CPUState *env)
{
    cpu_abort(env, "start count\n");
}

void cpu_mips_stop_count(CPUState *env)
{
    cpu_abort(env, "stop count\n");
>>>>>>> 5632a7b7
}

void cpu_mips_update_irq(CPUState *env)
{
    cpu_abort(env, "mtc0 status / mtc0 cause\n");
}

void do_mtc0_status_debug(uint32_t old, uint32_t val)
{
    cpu_abort(env, "mtc0 status debug\n");
}

void do_mtc0_status_irqraise_debug (void)
{
    cpu_abort(env, "mtc0 status irqraise debug\n");
}

void cpu_mips_tlb_flush (CPUState *env, int flush_global)
{
    cpu_abort(env, "mips_tlb_flush\n");
}

<<<<<<< HEAD
void cpu_mips_tlb_flush (CPUState *env, int flush_global)
{
    cpu_abort(env, "mips_tlb_flush\n");
}

=======
>>>>>>> 5632a7b7
#else

/* CP0 helpers */
void do_mfc0_random (void)
{
    T0 = (int32_t)cpu_mips_get_random(env);
}

void do_mfc0_count (void)
{
    T0 = (int32_t)cpu_mips_get_count(env);
<<<<<<< HEAD
}

void do_mtc0_status_debug(uint32_t old, uint32_t val)
{
    const uint32_t mask = 0x0000FF00;
    fprintf(logfile, "Status %08x => %08x Cause %08x (%08x %08x %08x)\n",
            old, val, env->CP0_Cause, old & mask, val & mask,
            env->CP0_Cause & mask);
}

void do_mtc0_status_irqraise_debug(void)
{
    fprintf(logfile, "Raise pending IRQs\n");
}

#ifdef MIPS_USES_FPU
#include "softfloat.h"

void fpu_handle_exception(void)
{
#ifdef CONFIG_SOFTFLOAT
    int flags = get_float_exception_flags(&env->fp_status);
    unsigned int cpuflags = 0, enable, cause = 0;

    enable = GET_FP_ENABLE(env->fcr31);

    /* determine current flags */   
=======
}

void do_mtc0_status_debug(uint32_t old, uint32_t val)
{
    fprintf(logfile, "Status %08x (%08x) => %08x (%08x) Cause %08x",
            old, old & env->CP0_Cause & CP0Ca_IP_mask,
            val, val & env->CP0_Cause & CP0Ca_IP_mask,
            env->CP0_Cause);
    (env->hflags & MIPS_HFLAG_UM) ? fputs(", UM\n", logfile)
                                  : fputs("\n", logfile);
}

void do_mtc0_status_irqraise_debug(void)
{
    fprintf(logfile, "Raise pending IRQs\n");
}

void fpu_handle_exception(void)
{
#ifdef CONFIG_SOFTFLOAT
    int flags = get_float_exception_flags(&env->fpu->fp_status);
    unsigned int cpuflags = 0, enable, cause = 0;

    enable = GET_FP_ENABLE(env->fpu->fcr31);

    /* determine current flags */
>>>>>>> 5632a7b7
    if (flags & float_flag_invalid) {
        cpuflags |= FP_INVALID;
        cause |= FP_INVALID & enable;
    }
    if (flags & float_flag_divbyzero) {
<<<<<<< HEAD
        cpuflags |= FP_DIV0;    
        cause |= FP_DIV0 & enable;
    }
    if (flags & float_flag_overflow) {
        cpuflags |= FP_OVERFLOW;    
        cause |= FP_OVERFLOW & enable;
    }
    if (flags & float_flag_underflow) {
        cpuflags |= FP_UNDERFLOW;   
        cause |= FP_UNDERFLOW & enable;
    }
    if (flags & float_flag_inexact) {
        cpuflags |= FP_INEXACT; 
        cause |= FP_INEXACT & enable;
    }
    SET_FP_FLAGS(env->fcr31, cpuflags);
    SET_FP_CAUSE(env->fcr31, cause);
#else
    SET_FP_FLAGS(env->fcr31, 0);
    SET_FP_CAUSE(env->fcr31, 0);
=======
        cpuflags |= FP_DIV0;
        cause |= FP_DIV0 & enable;
    }
    if (flags & float_flag_overflow) {
        cpuflags |= FP_OVERFLOW;
        cause |= FP_OVERFLOW & enable;
    }
    if (flags & float_flag_underflow) {
        cpuflags |= FP_UNDERFLOW;
        cause |= FP_UNDERFLOW & enable;
    }
    if (flags & float_flag_inexact) {
        cpuflags |= FP_INEXACT;
        cause |= FP_INEXACT & enable;
    }
    SET_FP_FLAGS(env->fpu->fcr31, cpuflags);
    SET_FP_CAUSE(env->fpu->fcr31, cause);
#else
    SET_FP_FLAGS(env->fpu->fcr31, 0);
    SET_FP_CAUSE(env->fpu->fcr31, 0);
>>>>>>> 5632a7b7
#endif
}
#endif /* MIPS_USES_FPU */

/* TLB management */
<<<<<<< HEAD
#if defined(MIPS_USES_R4K_TLB)
=======
>>>>>>> 5632a7b7
void cpu_mips_tlb_flush (CPUState *env, int flush_global)
{
    /* Flush qemu's TLB and discard all shadowed entries.  */
    tlb_flush (env, flush_global);
<<<<<<< HEAD
    env->tlb_in_use = MIPS_TLB_NB;
}

static void mips_tlb_flush_extra (CPUState *env, int first)
{
    /* Discard entries from env->tlb[first] onwards.  */
    while (env->tlb_in_use > first) {
        invalidate_tlb(env, --env->tlb_in_use, 0);
=======
    env->tlb->tlb_in_use = env->tlb->nb_tlb;
}

static void r4k_mips_tlb_flush_extra (CPUState *env, int first)
{
    /* Discard entries from env->tlb[first] onwards.  */
    while (env->tlb->tlb_in_use > first) {
        r4k_invalidate_tlb(env, --env->tlb->tlb_in_use, 0);
>>>>>>> 5632a7b7
    }
}

static void r4k_fill_tlb (int idx)
{
<<<<<<< HEAD
    tlb_t *tlb;

    /* XXX: detect conflicting TLBs and raise a MCHECK exception when needed */
    tlb = &env->tlb[idx];
    tlb->VPN = env->CP0_EntryHi & (int32_t)0xFFFFE000;
=======
    r4k_tlb_t *tlb;

    /* XXX: detect conflicting TLBs and raise a MCHECK exception when needed */
    tlb = &env->tlb->mmu.r4k.tlb[idx];
    tlb->VPN = env->CP0_EntryHi & (TARGET_PAGE_MASK << 1);
#if defined(TARGET_MIPSN32) || defined(TARGET_MIPS64)
    tlb->VPN &= env->SEGMask;
#endif
>>>>>>> 5632a7b7
    tlb->ASID = env->CP0_EntryHi & 0xFF;
    tlb->PageMask = env->CP0_PageMask;
    tlb->G = env->CP0_EntryLo0 & env->CP0_EntryLo1 & 1;
    tlb->V0 = (env->CP0_EntryLo0 & 2) != 0;
    tlb->D0 = (env->CP0_EntryLo0 & 4) != 0;
    tlb->C0 = (env->CP0_EntryLo0 >> 3) & 0x7;
    tlb->PFN[0] = (env->CP0_EntryLo0 >> 6) << 12;
    tlb->V1 = (env->CP0_EntryLo1 & 2) != 0;
    tlb->D1 = (env->CP0_EntryLo1 & 4) != 0;
    tlb->C1 = (env->CP0_EntryLo1 >> 3) & 0x7;
    tlb->PFN[1] = (env->CP0_EntryLo1 >> 6) << 12;
}

void r4k_do_tlbwi (void)
{
    /* Discard cached TLB entries.  We could avoid doing this if the
       tlbwi is just upgrading access permissions on the current entry;
       that might be a further win.  */
<<<<<<< HEAD
    mips_tlb_flush_extra (env, MIPS_TLB_NB);

    /* Wildly undefined effects for CP0_Index containing a too high value and
       MIPS_TLB_NB not being a power of two.  But so does real silicon.  */
    invalidate_tlb(env, env->CP0_Index & (MIPS_TLB_NB - 1), 0);
    fill_tlb(env->CP0_Index & (MIPS_TLB_NB - 1));
=======
    r4k_mips_tlb_flush_extra (env, env->tlb->nb_tlb);

    r4k_invalidate_tlb(env, env->CP0_Index % env->tlb->nb_tlb, 0);
    r4k_fill_tlb(env->CP0_Index % env->tlb->nb_tlb);
>>>>>>> 5632a7b7
}

void r4k_do_tlbwr (void)
{
    int r = cpu_mips_get_random(env);

<<<<<<< HEAD
    invalidate_tlb(env, r, 1);
    fill_tlb(r);
=======
    r4k_invalidate_tlb(env, r, 1);
    r4k_fill_tlb(r);
>>>>>>> 5632a7b7
}

void r4k_do_tlbp (void)
{
    r4k_tlb_t *tlb;
    target_ulong mask;
    target_ulong tag;
    target_ulong VPN;
    uint8_t ASID;
    int i;

<<<<<<< HEAD
    tag = env->CP0_EntryHi & (int32_t)0xFFFFE000;
    ASID = env->CP0_EntryHi & 0xFF;
    for (i = 0; i < MIPS_TLB_NB; i++) {
        tlb = &env->tlb[i];
=======
    ASID = env->CP0_EntryHi & 0xFF;
    for (i = 0; i < env->tlb->nb_tlb; i++) {
        tlb = &env->tlb->mmu.r4k.tlb[i];
        /* 1k pages are not supported. */
        mask = tlb->PageMask | ~(TARGET_PAGE_MASK << 1);
        tag = env->CP0_EntryHi & ~mask;
        VPN = tlb->VPN & ~mask;
>>>>>>> 5632a7b7
        /* Check ASID, virtual page number & size */
        if ((tlb->G == 1 || tlb->ASID == ASID) && VPN == tag) {
            /* TLB match */
            env->CP0_Index = i;
            break;
        }
    }
<<<<<<< HEAD
    if (i == MIPS_TLB_NB) {
        /* No match.  Discard any shadow entries, if any of them match.  */
        for (i = MIPS_TLB_NB; i < env->tlb_in_use; i++) {
	    tlb = &env->tlb[i];

	    /* Check ASID, virtual page number & size */
	    if ((tlb->G == 1 || tlb->ASID == ASID) && tlb->VPN == tag) {
                mips_tlb_flush_extra (env, i);
=======
    if (i == env->tlb->nb_tlb) {
        /* No match.  Discard any shadow entries, if any of them match.  */
        for (i = env->tlb->nb_tlb; i < env->tlb->tlb_in_use; i++) {
	    tlb = &env->tlb->mmu.r4k.tlb[i];
	    /* 1k pages are not supported. */
	    mask = tlb->PageMask | ~(TARGET_PAGE_MASK << 1);
	    tag = env->CP0_EntryHi & ~mask;
	    VPN = tlb->VPN & ~mask;
	    /* Check ASID, virtual page number & size */
	    if ((tlb->G == 1 || tlb->ASID == ASID) && VPN == tag) {
                r4k_mips_tlb_flush_extra (env, i);
>>>>>>> 5632a7b7
	        break;
	    }
	}

        env->CP0_Index |= 0x80000000;
    }
}

void r4k_do_tlbr (void)
{
    r4k_tlb_t *tlb;
    uint8_t ASID;

    ASID = env->CP0_EntryHi & 0xFF;
<<<<<<< HEAD
    tlb = &env->tlb[env->CP0_Index & (MIPS_TLB_NB - 1)];
=======
    tlb = &env->tlb->mmu.r4k.tlb[env->CP0_Index % env->tlb->nb_tlb];
>>>>>>> 5632a7b7

    /* If this will change the current ASID, flush qemu's TLB.  */
    if (ASID != tlb->ASID)
        cpu_mips_tlb_flush (env, 1);

<<<<<<< HEAD
    mips_tlb_flush_extra(env, MIPS_TLB_NB);
=======
    r4k_mips_tlb_flush_extra(env, env->tlb->nb_tlb);
>>>>>>> 5632a7b7

    env->CP0_EntryHi = tlb->VPN | tlb->ASID;
    env->CP0_PageMask = tlb->PageMask;
    env->CP0_EntryLo0 = tlb->G | (tlb->V0 << 1) | (tlb->D0 << 2) |
                        (tlb->C0 << 3) | (tlb->PFN[0] >> 6);
    env->CP0_EntryLo1 = tlb->G | (tlb->V1 << 1) | (tlb->D1 << 2) |
                        (tlb->C1 << 3) | (tlb->PFN[1] >> 6);
}

#endif /* !CONFIG_USER_ONLY */

void dump_ldst (const unsigned char *func)
{
    if (loglevel)
<<<<<<< HEAD
        fprintf(logfile, "%s => " TLSZ " " TLSZ "\n", __func__, T0, T1);
=======
        fprintf(logfile, "%s => " TARGET_FMT_lx " " TARGET_FMT_lx "\n", __func__, T0, T1);
>>>>>>> 5632a7b7
}

void dump_sc (void)
{
    if (loglevel) {
<<<<<<< HEAD
        fprintf(logfile, "%s " TLSZ " at " TLSZ " (" TLSZ ")\n", __func__,
=======
        fprintf(logfile, "%s " TARGET_FMT_lx " at " TARGET_FMT_lx " (" TARGET_FMT_lx ")\n", __func__,
>>>>>>> 5632a7b7
                T1, T0, env->CP0_LLAddr);
    }
}

void debug_pre_eret (void)
{
<<<<<<< HEAD
    if (loglevel) {
        fprintf(logfile, "ERET: pc " TLSZ " EPC " TLSZ " ErrorEPC " TLSZ " (%d)\n",
                env->PC, env->CP0_EPC, env->CP0_ErrorEPC,
                env->hflags & MIPS_HFLAG_ERL ? 1 : 0);
    }
=======
    fprintf(logfile, "ERET: PC " TARGET_FMT_lx " EPC " TARGET_FMT_lx,
            env->PC[env->current_tc], env->CP0_EPC);
    if (env->CP0_Status & (1 << CP0St_ERL))
        fprintf(logfile, " ErrorEPC " TARGET_FMT_lx, env->CP0_ErrorEPC);
    if (env->hflags & MIPS_HFLAG_DM)
        fprintf(logfile, " DEPC " TARGET_FMT_lx, env->CP0_DEPC);
    fputs("\n", logfile);
}

void debug_post_eret (void)
{
    fprintf(logfile, "  =>  PC " TARGET_FMT_lx " EPC " TARGET_FMT_lx,
            env->PC[env->current_tc], env->CP0_EPC);
    if (env->CP0_Status & (1 << CP0St_ERL))
        fprintf(logfile, " ErrorEPC " TARGET_FMT_lx, env->CP0_ErrorEPC);
    if (env->hflags & MIPS_HFLAG_DM)
        fprintf(logfile, " DEPC " TARGET_FMT_lx, env->CP0_DEPC);
    if (env->hflags & MIPS_HFLAG_UM)
        fputs(", UM\n", logfile);
    else
        fputs("\n", logfile);
>>>>>>> 5632a7b7
}

void do_pmon (int function)
{
    function /= 2;
    switch (function) {
    case 2: /* TODO: char inbyte(int waitflag); */
        if (env->gpr[4][env->current_tc] == 0)
            env->gpr[2][env->current_tc] = -1;
        /* Fall through */
    case 11: /* TODO: char inbyte (void); */
        env->gpr[2][env->current_tc] = -1;
        break;
    case 3:
    case 12:
<<<<<<< HEAD
        printf("%c", (char)(env->gpr[4] & 0xFF));
=======
        printf("%c", (char)(env->gpr[4][env->current_tc] & 0xFF));
>>>>>>> 5632a7b7
        break;
    case 17:
        break;
    case 158:
        {
<<<<<<< HEAD
            unsigned char *fmt = (void *)(unsigned long)env->gpr[4];
=======
            unsigned char *fmt = (void *)(unsigned long)env->gpr[4][env->current_tc];
>>>>>>> 5632a7b7
            printf("%s", fmt);
        }
        break;
    }
}

#if !defined(CONFIG_USER_ONLY)

static void do_unaligned_access (target_ulong addr, int is_write, int is_user, void *retaddr);

#define MMUSUFFIX _mmu
#define ALIGNED_ONLY

#define SHIFT 0
#include "softmmu_template.h"

#define SHIFT 1
#include "softmmu_template.h"

#define SHIFT 2
#include "softmmu_template.h"

#define SHIFT 3
#include "softmmu_template.h"

static void do_unaligned_access (target_ulong addr, int is_write, int is_user, void *retaddr)
{
    env->CP0_BadVAddr = addr;
    do_restore_state (retaddr);
    do_raise_exception ((is_write == 1) ? EXCP_AdES : EXCP_AdEL);
}

void tlb_fill (target_ulong addr, int is_write, int is_user, void *retaddr)
{
    TranslationBlock *tb;
    CPUState *saved_env;
    unsigned long pc;
    int ret;

    /* XXX: hack to restore env in all cases, even if not called from
       generated code */
    saved_env = env;
    env = cpu_single_env;
    ret = cpu_mips_handle_mmu_fault(env, addr, is_write, is_user, 1);
    if (ret) {
        if (retaddr) {
            /* now we have a real cpu fault */
            pc = (unsigned long)retaddr;
            tb = tb_find_pc(pc);
            if (tb) {
                /* the PC is inside the translated code. It means that we have
                   a virtual CPU fault */
                cpu_restore_state(tb, env, pc, NULL);
            }
        }
        do_raise_exception_err(env->exception_index, env->error_code);
    }
    env = saved_env;
}

#endif

/* Complex FPU operations which may need stack space. */

#define FLOAT_SIGN32 (1 << 31)
#define FLOAT_SIGN64 (1ULL << 63)
#define FLOAT_ONE32 (0x3f8 << 20)
#define FLOAT_ONE64 (0x3ffULL << 52)
#define FLOAT_TWO32 (1 << 30)
#define FLOAT_TWO64 (1ULL << 62)
#define FLOAT_QNAN32 0x7fbfffff
#define FLOAT_QNAN64 0x7ff7ffffffffffffULL
#define FLOAT_SNAN32 0x7fffffff
#define FLOAT_SNAN64 0x7fffffffffffffffULL

/* convert MIPS rounding mode in FCR31 to IEEE library */
unsigned int ieee_rm[] = {
    float_round_nearest_even,
    float_round_to_zero,
    float_round_up,
    float_round_down
};

#define RESTORE_ROUNDING_MODE \
    set_float_rounding_mode(ieee_rm[env->fpu->fcr31 & 3], &env->fpu->fp_status)

void do_cfc1 (int reg)
{
    switch (reg) {
    case 0:
        T0 = (int32_t)env->fpu->fcr0;
        break;
    case 25:
        T0 = ((env->fpu->fcr31 >> 24) & 0xfe) | ((env->fpu->fcr31 >> 23) & 0x1);
        break;
    case 26:
        T0 = env->fpu->fcr31 & 0x0003f07c;
        break;
    case 28:
        T0 = (env->fpu->fcr31 & 0x00000f83) | ((env->fpu->fcr31 >> 22) & 0x4);
        break;
    default:
        T0 = (int32_t)env->fpu->fcr31;
        break;
    }
}

void do_ctc1 (int reg)
{
    switch(reg) {
    case 25:
        if (T0 & 0xffffff00)
            return;
        env->fpu->fcr31 = (env->fpu->fcr31 & 0x017fffff) | ((T0 & 0xfe) << 24) |
                     ((T0 & 0x1) << 23);
        break;
    case 26:
        if (T0 & 0x007c0000)
            return;
        env->fpu->fcr31 = (env->fpu->fcr31 & 0xfffc0f83) | (T0 & 0x0003f07c);
        break;
    case 28:
        if (T0 & 0x007c0000)
            return;
        env->fpu->fcr31 = (env->fpu->fcr31 & 0xfefff07c) | (T0 & 0x00000f83) |
                     ((T0 & 0x4) << 22);
        break;
    case 31:
        if (T0 & 0x007c0000)
            return;
        env->fpu->fcr31 = T0;
        break;
    default:
        return;
    }
    /* set rounding mode */
    RESTORE_ROUNDING_MODE;
    set_float_exception_flags(0, &env->fpu->fp_status);
    if ((GET_FP_ENABLE(env->fpu->fcr31) | 0x20) & GET_FP_CAUSE(env->fpu->fcr31))
        do_raise_exception(EXCP_FPE);
}

inline char ieee_ex_to_mips(char xcpt)
{
    return (xcpt & float_flag_inexact) >> 5 |
           (xcpt & float_flag_underflow) >> 3 |
           (xcpt & float_flag_overflow) >> 1 |
           (xcpt & float_flag_divbyzero) << 1 |
           (xcpt & float_flag_invalid) << 4;
}

inline char mips_ex_to_ieee(char xcpt)
{
    return (xcpt & FP_INEXACT) << 5 |
           (xcpt & FP_UNDERFLOW) << 3 |
           (xcpt & FP_OVERFLOW) << 1 |
           (xcpt & FP_DIV0) >> 1 |
           (xcpt & FP_INVALID) >> 4;
}

inline void update_fcr31(void)
{
    int tmp = ieee_ex_to_mips(get_float_exception_flags(&env->fpu->fp_status));

    SET_FP_CAUSE(env->fpu->fcr31, tmp);
    if (GET_FP_ENABLE(env->fpu->fcr31) & tmp)
        do_raise_exception(EXCP_FPE);
    else
        UPDATE_FP_FLAGS(env->fpu->fcr31, tmp);
}

#define FLOAT_OP(name, p) void do_float_##name##_##p(void)

FLOAT_OP(cvtd, s)
{
    set_float_exception_flags(0, &env->fpu->fp_status);
    FDT2 = float32_to_float64(FST0, &env->fpu->fp_status);
    update_fcr31();
}
FLOAT_OP(cvtd, w)
{
    set_float_exception_flags(0, &env->fpu->fp_status);
    FDT2 = int32_to_float64(WT0, &env->fpu->fp_status);
    update_fcr31();
}
FLOAT_OP(cvtd, l)
{
    set_float_exception_flags(0, &env->fpu->fp_status);
    FDT2 = int64_to_float64(DT0, &env->fpu->fp_status);
    update_fcr31();
}
FLOAT_OP(cvtl, d)
{
    set_float_exception_flags(0, &env->fpu->fp_status);
    DT2 = float64_to_int64(FDT0, &env->fpu->fp_status);
    update_fcr31();
    if (GET_FP_CAUSE(env->fpu->fcr31) & (FP_OVERFLOW | FP_INVALID))
        DT2 = FLOAT_SNAN64;
}
FLOAT_OP(cvtl, s)
{
    set_float_exception_flags(0, &env->fpu->fp_status);
    DT2 = float32_to_int64(FST0, &env->fpu->fp_status);
    update_fcr31();
    if (GET_FP_CAUSE(env->fpu->fcr31) & (FP_OVERFLOW | FP_INVALID))
        DT2 = FLOAT_SNAN64;
}

FLOAT_OP(cvtps, pw)
{
    set_float_exception_flags(0, &env->fpu->fp_status);
    FST2 = int32_to_float32(WT0, &env->fpu->fp_status);
    FSTH2 = int32_to_float32(WTH0, &env->fpu->fp_status);
    update_fcr31();
}
FLOAT_OP(cvtpw, ps)
{
    set_float_exception_flags(0, &env->fpu->fp_status);
    WT2 = float32_to_int32(FST0, &env->fpu->fp_status);
    WTH2 = float32_to_int32(FSTH0, &env->fpu->fp_status);
    update_fcr31();
    if (GET_FP_CAUSE(env->fpu->fcr31) & (FP_OVERFLOW | FP_INVALID))
        WT2 = FLOAT_SNAN32;
}
FLOAT_OP(cvts, d)
{
    set_float_exception_flags(0, &env->fpu->fp_status);
    FST2 = float64_to_float32(FDT0, &env->fpu->fp_status);
    update_fcr31();
}
FLOAT_OP(cvts, w)
{
    set_float_exception_flags(0, &env->fpu->fp_status);
    FST2 = int32_to_float32(WT0, &env->fpu->fp_status);
    update_fcr31();
}
FLOAT_OP(cvts, l)
{
    set_float_exception_flags(0, &env->fpu->fp_status);
    FST2 = int64_to_float32(DT0, &env->fpu->fp_status);
    update_fcr31();
}
FLOAT_OP(cvts, pl)
{
    set_float_exception_flags(0, &env->fpu->fp_status);
    WT2 = WT0;
    update_fcr31();
}
FLOAT_OP(cvts, pu)
{
    set_float_exception_flags(0, &env->fpu->fp_status);
    WT2 = WTH0;
    update_fcr31();
}
FLOAT_OP(cvtw, s)
{
    set_float_exception_flags(0, &env->fpu->fp_status);
    WT2 = float32_to_int32(FST0, &env->fpu->fp_status);
    update_fcr31();
    if (GET_FP_CAUSE(env->fpu->fcr31) & (FP_OVERFLOW | FP_INVALID))
        WT2 = FLOAT_SNAN32;
}
FLOAT_OP(cvtw, d)
{
    set_float_exception_flags(0, &env->fpu->fp_status);
    WT2 = float64_to_int32(FDT0, &env->fpu->fp_status);
    update_fcr31();
    if (GET_FP_CAUSE(env->fpu->fcr31) & (FP_OVERFLOW | FP_INVALID))
        WT2 = FLOAT_SNAN32;
}

FLOAT_OP(roundl, d)
{
    set_float_rounding_mode(float_round_nearest_even, &env->fpu->fp_status);
    DT2 = float64_to_int64(FDT0, &env->fpu->fp_status);
    RESTORE_ROUNDING_MODE;
    update_fcr31();
    if (GET_FP_CAUSE(env->fpu->fcr31) & (FP_OVERFLOW | FP_INVALID))
        DT2 = FLOAT_SNAN64;
}
FLOAT_OP(roundl, s)
{
    set_float_rounding_mode(float_round_nearest_even, &env->fpu->fp_status);
    DT2 = float32_to_int64(FST0, &env->fpu->fp_status);
    RESTORE_ROUNDING_MODE;
    update_fcr31();
    if (GET_FP_CAUSE(env->fpu->fcr31) & (FP_OVERFLOW | FP_INVALID))
        DT2 = FLOAT_SNAN64;
}
FLOAT_OP(roundw, d)
{
    set_float_rounding_mode(float_round_nearest_even, &env->fpu->fp_status);
    WT2 = float64_to_int32(FDT0, &env->fpu->fp_status);
    RESTORE_ROUNDING_MODE;
    update_fcr31();
    if (GET_FP_CAUSE(env->fpu->fcr31) & (FP_OVERFLOW | FP_INVALID))
        WT2 = FLOAT_SNAN32;
}
FLOAT_OP(roundw, s)
{
    set_float_rounding_mode(float_round_nearest_even, &env->fpu->fp_status);
    WT2 = float32_to_int32(FST0, &env->fpu->fp_status);
    RESTORE_ROUNDING_MODE;
    update_fcr31();
    if (GET_FP_CAUSE(env->fpu->fcr31) & (FP_OVERFLOW | FP_INVALID))
        WT2 = FLOAT_SNAN32;
}

FLOAT_OP(truncl, d)
{
    DT2 = float64_to_int64_round_to_zero(FDT0, &env->fpu->fp_status);
    update_fcr31();
    if (GET_FP_CAUSE(env->fpu->fcr31) & (FP_OVERFLOW | FP_INVALID))
        DT2 = FLOAT_SNAN64;
}
FLOAT_OP(truncl, s)
{
    DT2 = float32_to_int64_round_to_zero(FST0, &env->fpu->fp_status);
    update_fcr31();
    if (GET_FP_CAUSE(env->fpu->fcr31) & (FP_OVERFLOW | FP_INVALID))
        DT2 = FLOAT_SNAN64;
}
FLOAT_OP(truncw, d)
{
    WT2 = float64_to_int32_round_to_zero(FDT0, &env->fpu->fp_status);
    update_fcr31();
    if (GET_FP_CAUSE(env->fpu->fcr31) & (FP_OVERFLOW | FP_INVALID))
        WT2 = FLOAT_SNAN32;
}
FLOAT_OP(truncw, s)
{
    WT2 = float32_to_int32_round_to_zero(FST0, &env->fpu->fp_status);
    update_fcr31();
    if (GET_FP_CAUSE(env->fpu->fcr31) & (FP_OVERFLOW | FP_INVALID))
        WT2 = FLOAT_SNAN32;
}

FLOAT_OP(ceill, d)
{
    set_float_rounding_mode(float_round_up, &env->fpu->fp_status);
    DT2 = float64_to_int64(FDT0, &env->fpu->fp_status);
    RESTORE_ROUNDING_MODE;
    update_fcr31();
    if (GET_FP_CAUSE(env->fpu->fcr31) & (FP_OVERFLOW | FP_INVALID))
        DT2 = FLOAT_SNAN64;
}
FLOAT_OP(ceill, s)
{
    set_float_rounding_mode(float_round_up, &env->fpu->fp_status);
    DT2 = float32_to_int64(FST0, &env->fpu->fp_status);
    RESTORE_ROUNDING_MODE;
    update_fcr31();
    if (GET_FP_CAUSE(env->fpu->fcr31) & (FP_OVERFLOW | FP_INVALID))
        DT2 = FLOAT_SNAN64;
}
FLOAT_OP(ceilw, d)
{
    set_float_rounding_mode(float_round_up, &env->fpu->fp_status);
    WT2 = float64_to_int32(FDT0, &env->fpu->fp_status);
    RESTORE_ROUNDING_MODE;
    update_fcr31();
    if (GET_FP_CAUSE(env->fpu->fcr31) & (FP_OVERFLOW | FP_INVALID))
        WT2 = FLOAT_SNAN32;
}
FLOAT_OP(ceilw, s)
{
    set_float_rounding_mode(float_round_up, &env->fpu->fp_status);
    WT2 = float32_to_int32(FST0, &env->fpu->fp_status);
    RESTORE_ROUNDING_MODE;
    update_fcr31();
    if (GET_FP_CAUSE(env->fpu->fcr31) & (FP_OVERFLOW | FP_INVALID))
        WT2 = FLOAT_SNAN32;
}

FLOAT_OP(floorl, d)
{
    set_float_rounding_mode(float_round_down, &env->fpu->fp_status);
    DT2 = float64_to_int64(FDT0, &env->fpu->fp_status);
    RESTORE_ROUNDING_MODE;
    update_fcr31();
    if (GET_FP_CAUSE(env->fpu->fcr31) & (FP_OVERFLOW | FP_INVALID))
        DT2 = FLOAT_SNAN64;
}
FLOAT_OP(floorl, s)
{
    set_float_rounding_mode(float_round_down, &env->fpu->fp_status);
    DT2 = float32_to_int64(FST0, &env->fpu->fp_status);
    RESTORE_ROUNDING_MODE;
    update_fcr31();
    if (GET_FP_CAUSE(env->fpu->fcr31) & (FP_OVERFLOW | FP_INVALID))
        DT2 = FLOAT_SNAN64;
}
FLOAT_OP(floorw, d)
{
    set_float_rounding_mode(float_round_down, &env->fpu->fp_status);
    WT2 = float64_to_int32(FDT0, &env->fpu->fp_status);
    RESTORE_ROUNDING_MODE;
    update_fcr31();
    if (GET_FP_CAUSE(env->fpu->fcr31) & (FP_OVERFLOW | FP_INVALID))
        WT2 = FLOAT_SNAN32;
}
FLOAT_OP(floorw, s)
{
    set_float_rounding_mode(float_round_down, &env->fpu->fp_status);
    WT2 = float32_to_int32(FST0, &env->fpu->fp_status);
    RESTORE_ROUNDING_MODE;
    update_fcr31();
    if (GET_FP_CAUSE(env->fpu->fcr31) & (FP_OVERFLOW | FP_INVALID))
        WT2 = FLOAT_SNAN32;
}

/* MIPS specific unary operations */
FLOAT_OP(recip, d)
{
    set_float_exception_flags(0, &env->fpu->fp_status);
    FDT2 = float64_div(FLOAT_ONE64, FDT0, &env->fpu->fp_status);
    update_fcr31();
}
FLOAT_OP(recip, s)
{
    set_float_exception_flags(0, &env->fpu->fp_status);
    FST2 = float32_div(FLOAT_ONE32, FST0, &env->fpu->fp_status);
    update_fcr31();
}

FLOAT_OP(rsqrt, d)
{
    set_float_exception_flags(0, &env->fpu->fp_status);
    FDT2 = float64_sqrt(FDT0, &env->fpu->fp_status);
    FDT2 = float64_div(FLOAT_ONE64, FDT2, &env->fpu->fp_status);
    update_fcr31();
}
FLOAT_OP(rsqrt, s)
{
    set_float_exception_flags(0, &env->fpu->fp_status);
    FST2 = float32_sqrt(FST0, &env->fpu->fp_status);
    FST2 = float32_div(FLOAT_ONE32, FST2, &env->fpu->fp_status);
    update_fcr31();
}

FLOAT_OP(recip1, d)
{
    set_float_exception_flags(0, &env->fpu->fp_status);
    FDT2 = float64_div(FLOAT_ONE64, FDT0, &env->fpu->fp_status);
    update_fcr31();
}
FLOAT_OP(recip1, s)
{
    set_float_exception_flags(0, &env->fpu->fp_status);
    FST2 = float32_div(FLOAT_ONE32, FST0, &env->fpu->fp_status);
    update_fcr31();
}
FLOAT_OP(recip1, ps)
{
    set_float_exception_flags(0, &env->fpu->fp_status);
    FST2 = float32_div(FLOAT_ONE32, FST0, &env->fpu->fp_status);
    FSTH2 = float32_div(FLOAT_ONE32, FSTH0, &env->fpu->fp_status);
    update_fcr31();
}

FLOAT_OP(rsqrt1, d)
{
    set_float_exception_flags(0, &env->fpu->fp_status);
    FDT2 = float64_sqrt(FDT0, &env->fpu->fp_status);
    FDT2 = float64_div(FLOAT_ONE64, FDT2, &env->fpu->fp_status);
    update_fcr31();
}
FLOAT_OP(rsqrt1, s)
{
    set_float_exception_flags(0, &env->fpu->fp_status);
    FST2 = float32_sqrt(FST0, &env->fpu->fp_status);
    FST2 = float32_div(FLOAT_ONE32, FST2, &env->fpu->fp_status);
    update_fcr31();
}
FLOAT_OP(rsqrt1, ps)
{
    set_float_exception_flags(0, &env->fpu->fp_status);
    FST2 = float32_sqrt(FST0, &env->fpu->fp_status);
    FSTH2 = float32_sqrt(FSTH0, &env->fpu->fp_status);
    FST2 = float32_div(FLOAT_ONE32, FST2, &env->fpu->fp_status);
    FSTH2 = float32_div(FLOAT_ONE32, FSTH2, &env->fpu->fp_status);
    update_fcr31();
}

/* binary operations */
#define FLOAT_BINOP(name) \
FLOAT_OP(name, d)         \
{                         \
    set_float_exception_flags(0, &env->fpu->fp_status);            \
    FDT2 = float64_ ## name (FDT0, FDT1, &env->fpu->fp_status);    \
    update_fcr31();                                                \
    if (GET_FP_CAUSE(env->fpu->fcr31) & FP_INVALID)                \
        FDT2 = FLOAT_QNAN64;                                       \
}                         \
FLOAT_OP(name, s)         \
{                         \
    set_float_exception_flags(0, &env->fpu->fp_status);            \
    FST2 = float32_ ## name (FST0, FST1, &env->fpu->fp_status);    \
    update_fcr31();                                                \
    if (GET_FP_CAUSE(env->fpu->fcr31) & FP_INVALID)                \
        FST2 = FLOAT_QNAN32;                                       \
}                         \
FLOAT_OP(name, ps)        \
{                         \
    set_float_exception_flags(0, &env->fpu->fp_status);            \
    FST2 = float32_ ## name (FST0, FST1, &env->fpu->fp_status);    \
    FSTH2 = float32_ ## name (FSTH0, FSTH1, &env->fpu->fp_status); \
    update_fcr31();       \
    if (GET_FP_CAUSE(env->fpu->fcr31) & FP_INVALID) {              \
        FST2 = FLOAT_QNAN32;                                       \
        FSTH2 = FLOAT_QNAN32;                                      \
    }                     \
}
FLOAT_BINOP(add)
FLOAT_BINOP(sub)
FLOAT_BINOP(mul)
FLOAT_BINOP(div)
#undef FLOAT_BINOP

/* MIPS specific binary operations */
FLOAT_OP(recip2, d)
{
    set_float_exception_flags(0, &env->fpu->fp_status);
    FDT2 = float64_mul(FDT0, FDT2, &env->fpu->fp_status);
    FDT2 = float64_sub(FDT2, FLOAT_ONE64, &env->fpu->fp_status) ^ FLOAT_SIGN64;
    update_fcr31();
}
FLOAT_OP(recip2, s)
{
    set_float_exception_flags(0, &env->fpu->fp_status);
    FST2 = float32_mul(FST0, FST2, &env->fpu->fp_status);
    FST2 = float32_sub(FST2, FLOAT_ONE32, &env->fpu->fp_status) ^ FLOAT_SIGN32;
    update_fcr31();
}
FLOAT_OP(recip2, ps)
{
    set_float_exception_flags(0, &env->fpu->fp_status);
    FST2 = float32_mul(FST0, FST2, &env->fpu->fp_status);
    FSTH2 = float32_mul(FSTH0, FSTH2, &env->fpu->fp_status);
    FST2 = float32_sub(FST2, FLOAT_ONE32, &env->fpu->fp_status) ^ FLOAT_SIGN32;
    FSTH2 = float32_sub(FSTH2, FLOAT_ONE32, &env->fpu->fp_status) ^ FLOAT_SIGN32;
    update_fcr31();
}

FLOAT_OP(rsqrt2, d)
{
    set_float_exception_flags(0, &env->fpu->fp_status);
    FDT2 = float64_mul(FDT0, FDT2, &env->fpu->fp_status);
    FDT2 = float64_sub(FDT2, FLOAT_ONE64, &env->fpu->fp_status);
    FDT2 = float64_div(FDT2, FLOAT_TWO64, &env->fpu->fp_status) ^ FLOAT_SIGN64;
    update_fcr31();
}
FLOAT_OP(rsqrt2, s)
{
    set_float_exception_flags(0, &env->fpu->fp_status);
    FST2 = float32_mul(FST0, FST2, &env->fpu->fp_status);
    FST2 = float32_sub(FST2, FLOAT_ONE32, &env->fpu->fp_status);
    FST2 = float32_div(FST2, FLOAT_TWO32, &env->fpu->fp_status) ^ FLOAT_SIGN32;
    update_fcr31();
}
FLOAT_OP(rsqrt2, ps)
{
    set_float_exception_flags(0, &env->fpu->fp_status);
    FST2 = float32_mul(FST0, FST2, &env->fpu->fp_status);
    FSTH2 = float32_mul(FSTH0, FSTH2, &env->fpu->fp_status);
    FST2 = float32_sub(FST2, FLOAT_ONE32, &env->fpu->fp_status);
    FSTH2 = float32_sub(FSTH2, FLOAT_ONE32, &env->fpu->fp_status);
    FST2 = float32_div(FST2, FLOAT_TWO32, &env->fpu->fp_status) ^ FLOAT_SIGN32;
    FSTH2 = float32_div(FSTH2, FLOAT_TWO32, &env->fpu->fp_status) ^ FLOAT_SIGN32;
    update_fcr31();
}

FLOAT_OP(addr, ps)
{
    set_float_exception_flags(0, &env->fpu->fp_status);
    FST2 = float32_add (FST0, FSTH0, &env->fpu->fp_status);
    FSTH2 = float32_add (FST1, FSTH1, &env->fpu->fp_status);
    update_fcr31();
}

FLOAT_OP(mulr, ps)
{
    set_float_exception_flags(0, &env->fpu->fp_status);
    FST2 = float32_mul (FST0, FSTH0, &env->fpu->fp_status);
    FSTH2 = float32_mul (FST1, FSTH1, &env->fpu->fp_status);
    update_fcr31();
}

/* compare operations */
#define FOP_COND_D(op, cond)                   \
void do_cmp_d_ ## op (long cc)                 \
{                                              \
    int c = cond;                              \
    update_fcr31();                            \
    if (c)                                     \
        SET_FP_COND(cc, env->fpu);             \
    else                                       \
        CLEAR_FP_COND(cc, env->fpu);           \
}                                              \
void do_cmpabs_d_ ## op (long cc)              \
{                                              \
    int c;                                     \
    FDT0 &= ~FLOAT_SIGN64;                     \
    FDT1 &= ~FLOAT_SIGN64;                     \
    c = cond;                                  \
    update_fcr31();                            \
    if (c)                                     \
        SET_FP_COND(cc, env->fpu);             \
    else                                       \
        CLEAR_FP_COND(cc, env->fpu);           \
}

int float64_is_unordered(int sig, float64 a, float64 b STATUS_PARAM)
{
    if (float64_is_signaling_nan(a) ||
        float64_is_signaling_nan(b) ||
        (sig && (float64_is_nan(a) || float64_is_nan(b)))) {
        float_raise(float_flag_invalid, status);
        return 1;
    } else if (float64_is_nan(a) || float64_is_nan(b)) {
        return 1;
    } else {
        return 0;
    }
}

/* NOTE: the comma operator will make "cond" to eval to false,
 * but float*_is_unordered() is still called. */
FOP_COND_D(f,   (float64_is_unordered(0, FDT1, FDT0, &env->fpu->fp_status), 0))
FOP_COND_D(un,  float64_is_unordered(0, FDT1, FDT0, &env->fpu->fp_status))
FOP_COND_D(eq,  !float64_is_unordered(0, FDT1, FDT0, &env->fpu->fp_status) && float64_eq(FDT0, FDT1, &env->fpu->fp_status))
FOP_COND_D(ueq, float64_is_unordered(0, FDT1, FDT0, &env->fpu->fp_status)  || float64_eq(FDT0, FDT1, &env->fpu->fp_status))
FOP_COND_D(olt, !float64_is_unordered(0, FDT1, FDT0, &env->fpu->fp_status) && float64_lt(FDT0, FDT1, &env->fpu->fp_status))
FOP_COND_D(ult, float64_is_unordered(0, FDT1, FDT0, &env->fpu->fp_status)  || float64_lt(FDT0, FDT1, &env->fpu->fp_status))
FOP_COND_D(ole, !float64_is_unordered(0, FDT1, FDT0, &env->fpu->fp_status) && float64_le(FDT0, FDT1, &env->fpu->fp_status))
FOP_COND_D(ule, float64_is_unordered(0, FDT1, FDT0, &env->fpu->fp_status)  || float64_le(FDT0, FDT1, &env->fpu->fp_status))
/* NOTE: the comma operator will make "cond" to eval to false,
 * but float*_is_unordered() is still called. */
FOP_COND_D(sf,  (float64_is_unordered(1, FDT1, FDT0, &env->fpu->fp_status), 0))
FOP_COND_D(ngle,float64_is_unordered(1, FDT1, FDT0, &env->fpu->fp_status))
FOP_COND_D(seq, !float64_is_unordered(1, FDT1, FDT0, &env->fpu->fp_status) && float64_eq(FDT0, FDT1, &env->fpu->fp_status))
FOP_COND_D(ngl, float64_is_unordered(1, FDT1, FDT0, &env->fpu->fp_status)  || float64_eq(FDT0, FDT1, &env->fpu->fp_status))
FOP_COND_D(lt,  !float64_is_unordered(1, FDT1, FDT0, &env->fpu->fp_status) && float64_lt(FDT0, FDT1, &env->fpu->fp_status))
FOP_COND_D(nge, float64_is_unordered(1, FDT1, FDT0, &env->fpu->fp_status)  || float64_lt(FDT0, FDT1, &env->fpu->fp_status))
FOP_COND_D(le,  !float64_is_unordered(1, FDT1, FDT0, &env->fpu->fp_status) && float64_le(FDT0, FDT1, &env->fpu->fp_status))
FOP_COND_D(ngt, float64_is_unordered(1, FDT1, FDT0, &env->fpu->fp_status)  || float64_le(FDT0, FDT1, &env->fpu->fp_status))

#define FOP_COND_S(op, cond)                   \
void do_cmp_s_ ## op (long cc)                 \
{                                              \
    int c = cond;                              \
    update_fcr31();                            \
    if (c)                                     \
        SET_FP_COND(cc, env->fpu);             \
    else                                       \
        CLEAR_FP_COND(cc, env->fpu);           \
}                                              \
void do_cmpabs_s_ ## op (long cc)              \
{                                              \
    int c;                                     \
    FST0 &= ~FLOAT_SIGN32;                     \
    FST1 &= ~FLOAT_SIGN32;                     \
    c = cond;                                  \
    update_fcr31();                            \
    if (c)                                     \
        SET_FP_COND(cc, env->fpu);             \
    else                                       \
        CLEAR_FP_COND(cc, env->fpu);           \
}

flag float32_is_unordered(int sig, float32 a, float32 b STATUS_PARAM)
{
    if (float32_is_signaling_nan(a) ||
        float32_is_signaling_nan(b) ||
        (sig && (float32_is_nan(a) || float32_is_nan(b)))) {
        float_raise(float_flag_invalid, status);
        return 1;
    } else if (float32_is_nan(a) || float32_is_nan(b)) {
        return 1;
    } else {
        return 0;
    }
}

/* NOTE: the comma operator will make "cond" to eval to false,
 * but float*_is_unordered() is still called. */
FOP_COND_S(f,   (float32_is_unordered(0, FST1, FST0, &env->fpu->fp_status), 0))
FOP_COND_S(un,  float32_is_unordered(0, FST1, FST0, &env->fpu->fp_status))
FOP_COND_S(eq,  !float32_is_unordered(0, FST1, FST0, &env->fpu->fp_status) && float32_eq(FST0, FST1, &env->fpu->fp_status))
FOP_COND_S(ueq, float32_is_unordered(0, FST1, FST0, &env->fpu->fp_status)  || float32_eq(FST0, FST1, &env->fpu->fp_status))
FOP_COND_S(olt, !float32_is_unordered(0, FST1, FST0, &env->fpu->fp_status) && float32_lt(FST0, FST1, &env->fpu->fp_status))
FOP_COND_S(ult, float32_is_unordered(0, FST1, FST0, &env->fpu->fp_status)  || float32_lt(FST0, FST1, &env->fpu->fp_status))
FOP_COND_S(ole, !float32_is_unordered(0, FST1, FST0, &env->fpu->fp_status) && float32_le(FST0, FST1, &env->fpu->fp_status))
FOP_COND_S(ule, float32_is_unordered(0, FST1, FST0, &env->fpu->fp_status)  || float32_le(FST0, FST1, &env->fpu->fp_status))
/* NOTE: the comma operator will make "cond" to eval to false,
 * but float*_is_unordered() is still called. */
FOP_COND_S(sf,  (float32_is_unordered(1, FST1, FST0, &env->fpu->fp_status), 0))
FOP_COND_S(ngle,float32_is_unordered(1, FST1, FST0, &env->fpu->fp_status))
FOP_COND_S(seq, !float32_is_unordered(1, FST1, FST0, &env->fpu->fp_status) && float32_eq(FST0, FST1, &env->fpu->fp_status))
FOP_COND_S(ngl, float32_is_unordered(1, FST1, FST0, &env->fpu->fp_status)  || float32_eq(FST0, FST1, &env->fpu->fp_status))
FOP_COND_S(lt,  !float32_is_unordered(1, FST1, FST0, &env->fpu->fp_status) && float32_lt(FST0, FST1, &env->fpu->fp_status))
FOP_COND_S(nge, float32_is_unordered(1, FST1, FST0, &env->fpu->fp_status)  || float32_lt(FST0, FST1, &env->fpu->fp_status))
FOP_COND_S(le,  !float32_is_unordered(1, FST1, FST0, &env->fpu->fp_status) && float32_le(FST0, FST1, &env->fpu->fp_status))
FOP_COND_S(ngt, float32_is_unordered(1, FST1, FST0, &env->fpu->fp_status)  || float32_le(FST0, FST1, &env->fpu->fp_status))

#define FOP_COND_PS(op, condl, condh)          \
void do_cmp_ps_ ## op (long cc)                \
{                                              \
    int cl = condl;                            \
    int ch = condh;                            \
    update_fcr31();                            \
    if (cl)                                    \
        SET_FP_COND(cc, env->fpu);             \
    else                                       \
        CLEAR_FP_COND(cc, env->fpu);           \
    if (ch)                                    \
        SET_FP_COND(cc + 1, env->fpu);         \
    else                                       \
        CLEAR_FP_COND(cc + 1, env->fpu);       \
}                                              \
void do_cmpabs_ps_ ## op (long cc)             \
{                                              \
    int cl, ch;                                \
    FST0 &= ~FLOAT_SIGN32;                     \
    FSTH0 &= ~FLOAT_SIGN32;                    \
    FST1 &= ~FLOAT_SIGN32;                     \
    FSTH1 &= ~FLOAT_SIGN32;                    \
    cl = condl;                                \
    ch = condh;                                \
    update_fcr31();                            \
    if (cl)                                    \
        SET_FP_COND(cc, env->fpu);             \
    else                                       \
        CLEAR_FP_COND(cc, env->fpu);           \
    if (ch)                                    \
        SET_FP_COND(cc + 1, env->fpu);         \
    else                                       \
        CLEAR_FP_COND(cc + 1, env->fpu);       \
}

/* NOTE: the comma operator will make "cond" to eval to false,
 * but float*_is_unordered() is still called. */
FOP_COND_PS(f,   (float32_is_unordered(0, FST1, FST0, &env->fpu->fp_status), 0),
                 (float32_is_unordered(0, FSTH1, FSTH0, &env->fpu->fp_status), 0))
FOP_COND_PS(un,  float32_is_unordered(0, FST1, FST0, &env->fpu->fp_status),
                 float32_is_unordered(0, FSTH1, FSTH0, &env->fpu->fp_status))
FOP_COND_PS(eq,  !float32_is_unordered(0, FST1, FST0, &env->fpu->fp_status)   && float32_eq(FST0, FST1, &env->fpu->fp_status),
                 !float32_is_unordered(0, FSTH1, FSTH0, &env->fpu->fp_status) && float32_eq(FSTH0, FSTH1, &env->fpu->fp_status))
FOP_COND_PS(ueq, float32_is_unordered(0, FST1, FST0, &env->fpu->fp_status)    || float32_eq(FST0, FST1, &env->fpu->fp_status),
                 float32_is_unordered(0, FSTH1, FSTH0, &env->fpu->fp_status)  || float32_eq(FSTH0, FSTH1, &env->fpu->fp_status))
FOP_COND_PS(olt, !float32_is_unordered(0, FST1, FST0, &env->fpu->fp_status)   && float32_lt(FST0, FST1, &env->fpu->fp_status),
                 !float32_is_unordered(0, FSTH1, FSTH0, &env->fpu->fp_status) && float32_lt(FSTH0, FSTH1, &env->fpu->fp_status))
FOP_COND_PS(ult, float32_is_unordered(0, FST1, FST0, &env->fpu->fp_status)    || float32_lt(FST0, FST1, &env->fpu->fp_status),
                 float32_is_unordered(0, FSTH1, FSTH0, &env->fpu->fp_status)  || float32_lt(FSTH0, FSTH1, &env->fpu->fp_status))
FOP_COND_PS(ole, !float32_is_unordered(0, FST1, FST0, &env->fpu->fp_status)   && float32_le(FST0, FST1, &env->fpu->fp_status),
                 !float32_is_unordered(0, FSTH1, FSTH0, &env->fpu->fp_status) && float32_le(FSTH0, FSTH1, &env->fpu->fp_status))
FOP_COND_PS(ule, float32_is_unordered(0, FST1, FST0, &env->fpu->fp_status)    || float32_le(FST0, FST1, &env->fpu->fp_status),
                 float32_is_unordered(0, FSTH1, FSTH0, &env->fpu->fp_status)  || float32_le(FSTH0, FSTH1, &env->fpu->fp_status))
/* NOTE: the comma operator will make "cond" to eval to false,
 * but float*_is_unordered() is still called. */
FOP_COND_PS(sf,  (float32_is_unordered(1, FST1, FST0, &env->fpu->fp_status), 0),
                 (float32_is_unordered(1, FSTH1, FSTH0, &env->fpu->fp_status), 0))
FOP_COND_PS(ngle,float32_is_unordered(1, FST1, FST0, &env->fpu->fp_status),
                 float32_is_unordered(1, FSTH1, FSTH0, &env->fpu->fp_status))
FOP_COND_PS(seq, !float32_is_unordered(1, FST1, FST0, &env->fpu->fp_status)   && float32_eq(FST0, FST1, &env->fpu->fp_status),
                 !float32_is_unordered(1, FSTH1, FSTH0, &env->fpu->fp_status) && float32_eq(FSTH0, FSTH1, &env->fpu->fp_status))
FOP_COND_PS(ngl, float32_is_unordered(1, FST1, FST0, &env->fpu->fp_status)    || float32_eq(FST0, FST1, &env->fpu->fp_status),
                 float32_is_unordered(1, FSTH1, FSTH0, &env->fpu->fp_status)  || float32_eq(FSTH0, FSTH1, &env->fpu->fp_status))
FOP_COND_PS(lt,  !float32_is_unordered(1, FST1, FST0, &env->fpu->fp_status)   && float32_lt(FST0, FST1, &env->fpu->fp_status),
                 !float32_is_unordered(1, FSTH1, FSTH0, &env->fpu->fp_status) && float32_lt(FSTH0, FSTH1, &env->fpu->fp_status))
FOP_COND_PS(nge, float32_is_unordered(1, FST1, FST0, &env->fpu->fp_status)    || float32_lt(FST0, FST1, &env->fpu->fp_status),
                 float32_is_unordered(1, FSTH1, FSTH0, &env->fpu->fp_status)  || float32_lt(FSTH0, FSTH1, &env->fpu->fp_status))
FOP_COND_PS(le,  !float32_is_unordered(1, FST1, FST0, &env->fpu->fp_status)   && float32_le(FST0, FST1, &env->fpu->fp_status),
                 !float32_is_unordered(1, FSTH1, FSTH0, &env->fpu->fp_status) && float32_le(FSTH0, FSTH1, &env->fpu->fp_status))
FOP_COND_PS(ngt, float32_is_unordered(1, FST1, FST0, &env->fpu->fp_status)    || float32_le(FST0, FST1, &env->fpu->fp_status),
                 float32_is_unordered(1, FSTH1, FSTH0, &env->fpu->fp_status)  || float32_le(FSTH0, FSTH1, &env->fpu->fp_status))<|MERGE_RESOLUTION|>--- conflicted
+++ resolved
@@ -74,11 +74,7 @@
 #undef MEMSUFFIX
 #endif
 
-<<<<<<< HEAD
-#ifdef MIPS_HAS_MIPS64
-=======
 #if defined(TARGET_MIPSN32) || defined(TARGET_MIPS64)
->>>>>>> 5632a7b7
 #if TARGET_LONG_BITS > HOST_LONG_BITS
 /* Those might call libgcc functions.  */
 void do_dsll (void)
@@ -118,12 +114,7 @@
     if (T1) {
        tmp = T0 << (0x40 - T1);
        T0 = (T0 >> T1) | tmp;
-<<<<<<< HEAD
-    } else
-       T0 = T1;
-=======
-    }
->>>>>>> 5632a7b7
+    }
 }
 
 void do_drotr32 (void)
@@ -133,12 +124,7 @@
     if (T1) {
        tmp = T0 << (0x40 - (32 + T1));
        T0 = (T0 >> (32 + T1)) | tmp;
-<<<<<<< HEAD
-    } else
-       T0 = T1;
-=======
-    }
->>>>>>> 5632a7b7
+    }
 }
 
 void do_dsllv (void)
@@ -168,32 +154,19 @@
        T0 = T1;
 }
 #endif /* TARGET_LONG_BITS > HOST_LONG_BITS */
-<<<<<<< HEAD
-#endif /* MIPS_HAS_MIPS64 */
-=======
 #endif /* TARGET_MIPSN32 || TARGET_MIPS64 */
->>>>>>> 5632a7b7
 
 /* 64 bits arithmetic for 32 bits hosts */
 #if TARGET_LONG_BITS > HOST_LONG_BITS
 static inline uint64_t get_HILO (void)
 {
-<<<<<<< HEAD
-    return (env->HI << 32) | (uint32_t)env->LO;
-=======
     return (env->HI[0][env->current_tc] << 32) | (uint32_t)env->LO[0][env->current_tc];
->>>>>>> 5632a7b7
 }
 
 static inline void set_HILO (uint64_t HILO)
 {
-<<<<<<< HEAD
-    env->LO = (int32_t)HILO;
-    env->HI = (int32_t)(HILO >> 32);
-=======
     env->LO[0][env->current_tc] = (int32_t)HILO;
     env->HI[0][env->current_tc] = (int32_t)(HILO >> 32);
->>>>>>> 5632a7b7
 }
 
 void do_mult (void)
@@ -239,72 +212,6 @@
 }
 #endif
 
-<<<<<<< HEAD
-#ifdef MIPS_HAS_MIPS64
-void do_dmult (void)
-{
-    /* XXX */
-    set_HILO((int64_t)T0 * (int64_t)T1);
-}
-
-void do_dmultu (void)
-{
-    /* XXX */
-    set_HILO((uint64_t)T0 * (uint64_t)T1);
-}
-
-void do_ddiv (void)
-{
-    if (T1 != 0) {
-        env->LO = (int64_t)T0 / (int64_t)T1;
-        env->HI = (int64_t)T0 % (int64_t)T1;
-    }
-}
-
-void do_ddivu (void)
-{
-    if (T1 != 0) {
-        env->LO = T0 / T1;
-        env->HI = T0 % T1;
-    }
-}
-#endif
-
-#if defined(CONFIG_USER_ONLY) 
-void do_mfc0_random (void)
-{
-    cpu_abort(env, "mfc0 random\n");
-}
-
-void do_mfc0_count (void)
-{
-    cpu_abort(env, "mfc0 count\n");
-}
-
-void cpu_mips_store_count(CPUState *env, uint32_t value)
-{
-    cpu_abort(env, "mtc0 count\n");
-}
-
-void cpu_mips_store_compare(CPUState *env, uint32_t value)
-{
-    cpu_abort(env, "mtc0 compare\n");
-}
-
-void cpu_mips_update_irq(CPUState *env)
-{
-    cpu_abort(env, "mtc0 status / mtc0 cause\n");
-}
-
-void do_mtc0_status_debug(uint32_t old, uint32_t val)
-{
-    cpu_abort(env, "mtc0 status debug\n");
-}
-
-void do_mtc0_status_irqraise_debug (void)
-{
-    cpu_abort(env, "mtc0 status irqraise debug\n");
-=======
 #if HOST_LONG_BITS < 64
 void do_div (void)
 {
@@ -366,7 +273,6 @@
 void cpu_mips_stop_count(CPUState *env)
 {
     cpu_abort(env, "stop count\n");
->>>>>>> 5632a7b7
 }
 
 void cpu_mips_update_irq(CPUState *env)
@@ -389,14 +295,6 @@
     cpu_abort(env, "mips_tlb_flush\n");
 }
 
-<<<<<<< HEAD
-void cpu_mips_tlb_flush (CPUState *env, int flush_global)
-{
-    cpu_abort(env, "mips_tlb_flush\n");
-}
-
-=======
->>>>>>> 5632a7b7
 #else
 
 /* CP0 helpers */
@@ -408,35 +306,6 @@
 void do_mfc0_count (void)
 {
     T0 = (int32_t)cpu_mips_get_count(env);
-<<<<<<< HEAD
-}
-
-void do_mtc0_status_debug(uint32_t old, uint32_t val)
-{
-    const uint32_t mask = 0x0000FF00;
-    fprintf(logfile, "Status %08x => %08x Cause %08x (%08x %08x %08x)\n",
-            old, val, env->CP0_Cause, old & mask, val & mask,
-            env->CP0_Cause & mask);
-}
-
-void do_mtc0_status_irqraise_debug(void)
-{
-    fprintf(logfile, "Raise pending IRQs\n");
-}
-
-#ifdef MIPS_USES_FPU
-#include "softfloat.h"
-
-void fpu_handle_exception(void)
-{
-#ifdef CONFIG_SOFTFLOAT
-    int flags = get_float_exception_flags(&env->fp_status);
-    unsigned int cpuflags = 0, enable, cause = 0;
-
-    enable = GET_FP_ENABLE(env->fcr31);
-
-    /* determine current flags */   
-=======
 }
 
 void do_mtc0_status_debug(uint32_t old, uint32_t val)
@@ -463,34 +332,11 @@
     enable = GET_FP_ENABLE(env->fpu->fcr31);
 
     /* determine current flags */
->>>>>>> 5632a7b7
     if (flags & float_flag_invalid) {
         cpuflags |= FP_INVALID;
         cause |= FP_INVALID & enable;
     }
     if (flags & float_flag_divbyzero) {
-<<<<<<< HEAD
-        cpuflags |= FP_DIV0;    
-        cause |= FP_DIV0 & enable;
-    }
-    if (flags & float_flag_overflow) {
-        cpuflags |= FP_OVERFLOW;    
-        cause |= FP_OVERFLOW & enable;
-    }
-    if (flags & float_flag_underflow) {
-        cpuflags |= FP_UNDERFLOW;   
-        cause |= FP_UNDERFLOW & enable;
-    }
-    if (flags & float_flag_inexact) {
-        cpuflags |= FP_INEXACT; 
-        cause |= FP_INEXACT & enable;
-    }
-    SET_FP_FLAGS(env->fcr31, cpuflags);
-    SET_FP_CAUSE(env->fcr31, cause);
-#else
-    SET_FP_FLAGS(env->fcr31, 0);
-    SET_FP_CAUSE(env->fcr31, 0);
-=======
         cpuflags |= FP_DIV0;
         cause |= FP_DIV0 & enable;
     }
@@ -511,30 +357,14 @@
 #else
     SET_FP_FLAGS(env->fpu->fcr31, 0);
     SET_FP_CAUSE(env->fpu->fcr31, 0);
->>>>>>> 5632a7b7
 #endif
 }
-#endif /* MIPS_USES_FPU */
 
 /* TLB management */
-<<<<<<< HEAD
-#if defined(MIPS_USES_R4K_TLB)
-=======
->>>>>>> 5632a7b7
 void cpu_mips_tlb_flush (CPUState *env, int flush_global)
 {
     /* Flush qemu's TLB and discard all shadowed entries.  */
     tlb_flush (env, flush_global);
-<<<<<<< HEAD
-    env->tlb_in_use = MIPS_TLB_NB;
-}
-
-static void mips_tlb_flush_extra (CPUState *env, int first)
-{
-    /* Discard entries from env->tlb[first] onwards.  */
-    while (env->tlb_in_use > first) {
-        invalidate_tlb(env, --env->tlb_in_use, 0);
-=======
     env->tlb->tlb_in_use = env->tlb->nb_tlb;
 }
 
@@ -543,19 +373,11 @@
     /* Discard entries from env->tlb[first] onwards.  */
     while (env->tlb->tlb_in_use > first) {
         r4k_invalidate_tlb(env, --env->tlb->tlb_in_use, 0);
->>>>>>> 5632a7b7
     }
 }
 
 static void r4k_fill_tlb (int idx)
 {
-<<<<<<< HEAD
-    tlb_t *tlb;
-
-    /* XXX: detect conflicting TLBs and raise a MCHECK exception when needed */
-    tlb = &env->tlb[idx];
-    tlb->VPN = env->CP0_EntryHi & (int32_t)0xFFFFE000;
-=======
     r4k_tlb_t *tlb;
 
     /* XXX: detect conflicting TLBs and raise a MCHECK exception when needed */
@@ -564,7 +386,6 @@
 #if defined(TARGET_MIPSN32) || defined(TARGET_MIPS64)
     tlb->VPN &= env->SEGMask;
 #endif
->>>>>>> 5632a7b7
     tlb->ASID = env->CP0_EntryHi & 0xFF;
     tlb->PageMask = env->CP0_PageMask;
     tlb->G = env->CP0_EntryLo0 & env->CP0_EntryLo1 & 1;
@@ -583,32 +404,18 @@
     /* Discard cached TLB entries.  We could avoid doing this if the
        tlbwi is just upgrading access permissions on the current entry;
        that might be a further win.  */
-<<<<<<< HEAD
-    mips_tlb_flush_extra (env, MIPS_TLB_NB);
-
-    /* Wildly undefined effects for CP0_Index containing a too high value and
-       MIPS_TLB_NB not being a power of two.  But so does real silicon.  */
-    invalidate_tlb(env, env->CP0_Index & (MIPS_TLB_NB - 1), 0);
-    fill_tlb(env->CP0_Index & (MIPS_TLB_NB - 1));
-=======
     r4k_mips_tlb_flush_extra (env, env->tlb->nb_tlb);
 
     r4k_invalidate_tlb(env, env->CP0_Index % env->tlb->nb_tlb, 0);
     r4k_fill_tlb(env->CP0_Index % env->tlb->nb_tlb);
->>>>>>> 5632a7b7
 }
 
 void r4k_do_tlbwr (void)
 {
     int r = cpu_mips_get_random(env);
 
-<<<<<<< HEAD
-    invalidate_tlb(env, r, 1);
-    fill_tlb(r);
-=======
     r4k_invalidate_tlb(env, r, 1);
     r4k_fill_tlb(r);
->>>>>>> 5632a7b7
 }
 
 void r4k_do_tlbp (void)
@@ -620,12 +427,6 @@
     uint8_t ASID;
     int i;
 
-<<<<<<< HEAD
-    tag = env->CP0_EntryHi & (int32_t)0xFFFFE000;
-    ASID = env->CP0_EntryHi & 0xFF;
-    for (i = 0; i < MIPS_TLB_NB; i++) {
-        tlb = &env->tlb[i];
-=======
     ASID = env->CP0_EntryHi & 0xFF;
     for (i = 0; i < env->tlb->nb_tlb; i++) {
         tlb = &env->tlb->mmu.r4k.tlb[i];
@@ -633,7 +434,6 @@
         mask = tlb->PageMask | ~(TARGET_PAGE_MASK << 1);
         tag = env->CP0_EntryHi & ~mask;
         VPN = tlb->VPN & ~mask;
->>>>>>> 5632a7b7
         /* Check ASID, virtual page number & size */
         if ((tlb->G == 1 || tlb->ASID == ASID) && VPN == tag) {
             /* TLB match */
@@ -641,16 +441,6 @@
             break;
         }
     }
-<<<<<<< HEAD
-    if (i == MIPS_TLB_NB) {
-        /* No match.  Discard any shadow entries, if any of them match.  */
-        for (i = MIPS_TLB_NB; i < env->tlb_in_use; i++) {
-	    tlb = &env->tlb[i];
-
-	    /* Check ASID, virtual page number & size */
-	    if ((tlb->G == 1 || tlb->ASID == ASID) && tlb->VPN == tag) {
-                mips_tlb_flush_extra (env, i);
-=======
     if (i == env->tlb->nb_tlb) {
         /* No match.  Discard any shadow entries, if any of them match.  */
         for (i = env->tlb->nb_tlb; i < env->tlb->tlb_in_use; i++) {
@@ -662,7 +452,6 @@
 	    /* Check ASID, virtual page number & size */
 	    if ((tlb->G == 1 || tlb->ASID == ASID) && VPN == tag) {
                 r4k_mips_tlb_flush_extra (env, i);
->>>>>>> 5632a7b7
 	        break;
 	    }
 	}
@@ -677,21 +466,13 @@
     uint8_t ASID;
 
     ASID = env->CP0_EntryHi & 0xFF;
-<<<<<<< HEAD
-    tlb = &env->tlb[env->CP0_Index & (MIPS_TLB_NB - 1)];
-=======
     tlb = &env->tlb->mmu.r4k.tlb[env->CP0_Index % env->tlb->nb_tlb];
->>>>>>> 5632a7b7
 
     /* If this will change the current ASID, flush qemu's TLB.  */
     if (ASID != tlb->ASID)
         cpu_mips_tlb_flush (env, 1);
 
-<<<<<<< HEAD
-    mips_tlb_flush_extra(env, MIPS_TLB_NB);
-=======
     r4k_mips_tlb_flush_extra(env, env->tlb->nb_tlb);
->>>>>>> 5632a7b7
 
     env->CP0_EntryHi = tlb->VPN | tlb->ASID;
     env->CP0_PageMask = tlb->PageMask;
@@ -706,34 +487,19 @@
 void dump_ldst (const unsigned char *func)
 {
     if (loglevel)
-<<<<<<< HEAD
-        fprintf(logfile, "%s => " TLSZ " " TLSZ "\n", __func__, T0, T1);
-=======
         fprintf(logfile, "%s => " TARGET_FMT_lx " " TARGET_FMT_lx "\n", __func__, T0, T1);
->>>>>>> 5632a7b7
 }
 
 void dump_sc (void)
 {
     if (loglevel) {
-<<<<<<< HEAD
-        fprintf(logfile, "%s " TLSZ " at " TLSZ " (" TLSZ ")\n", __func__,
-=======
         fprintf(logfile, "%s " TARGET_FMT_lx " at " TARGET_FMT_lx " (" TARGET_FMT_lx ")\n", __func__,
->>>>>>> 5632a7b7
                 T1, T0, env->CP0_LLAddr);
     }
 }
 
 void debug_pre_eret (void)
 {
-<<<<<<< HEAD
-    if (loglevel) {
-        fprintf(logfile, "ERET: pc " TLSZ " EPC " TLSZ " ErrorEPC " TLSZ " (%d)\n",
-                env->PC, env->CP0_EPC, env->CP0_ErrorEPC,
-                env->hflags & MIPS_HFLAG_ERL ? 1 : 0);
-    }
-=======
     fprintf(logfile, "ERET: PC " TARGET_FMT_lx " EPC " TARGET_FMT_lx,
             env->PC[env->current_tc], env->CP0_EPC);
     if (env->CP0_Status & (1 << CP0St_ERL))
@@ -755,7 +521,6 @@
         fputs(", UM\n", logfile);
     else
         fputs("\n", logfile);
->>>>>>> 5632a7b7
 }
 
 void do_pmon (int function)
@@ -771,21 +536,13 @@
         break;
     case 3:
     case 12:
-<<<<<<< HEAD
-        printf("%c", (char)(env->gpr[4] & 0xFF));
-=======
         printf("%c", (char)(env->gpr[4][env->current_tc] & 0xFF));
->>>>>>> 5632a7b7
         break;
     case 17:
         break;
     case 158:
         {
-<<<<<<< HEAD
-            unsigned char *fmt = (void *)(unsigned long)env->gpr[4];
-=======
             unsigned char *fmt = (void *)(unsigned long)env->gpr[4][env->current_tc];
->>>>>>> 5632a7b7
             printf("%s", fmt);
         }
         break;
