#undef DEBUG_OP

#ifdef TARGET_WORDS_BIGENDIAN
#define GET_LMASK(v) ((v) & 3)
#else
#define GET_LMASK(v) (((v) & 3) ^ 3)
#endif

void glue(do_lwl, MEMSUFFIX) (uint32_t tmp)
{
#if defined (DEBUG_OP)
    target_ulong sav = T0;
#endif

    switch (GET_LMASK(T0)) {
    case 0:
        T0 = (int32_t)tmp;
        break;
    case 1:
        T0 = (int32_t)((tmp << 8) | (T1 & 0x000000FF));
        break;
    case 2:
        T0 = (int32_t)((tmp << 16) | (T1 & 0x0000FFFF));
        break;
    case 3:
        T0 = (int32_t)((tmp << 24) | (T1 & 0x00FFFFFF));
        break;
    }
#if defined (DEBUG_OP)
    if (logfile) {
<<<<<<< HEAD
        fprintf(logfile, "%s: " TLSZ " - %08x " TLSZ " => " TLSZ "\n",
=======
        fprintf(logfile, "%s: " TARGET_FMT_lx " - %08x " TARGET_FMT_lx " => " TARGET_FMT_lx "\n",
>>>>>>> 5632a7b7
                __func__, sav, tmp, T1, T0);
    }
#endif
    RETURN();
}

void glue(do_lwr, MEMSUFFIX) (uint32_t tmp)
{
#if defined (DEBUG_OP)
    target_ulong sav = T0;
#endif

    switch (GET_LMASK(T0)) {
    case 0:
        T0 = (int32_t)((tmp >> 24) | (T1 & 0xFFFFFF00));
        break;
    case 1:
        T0 = (int32_t)((tmp >> 16) | (T1 & 0xFFFF0000));
        break;
    case 2:
        T0 = (int32_t)((tmp >> 8) | (T1 & 0xFF000000));
        break;
    case 3:
        T0 = (int32_t)tmp;
        break;
    }
#if defined (DEBUG_OP)
    if (logfile) {
<<<<<<< HEAD
        fprintf(logfile, "%s: " TLSZ " - %08x " TLSZ " => " TLSZ "\n",
=======
        fprintf(logfile, "%s: " TARGET_FMT_lx " - %08x " TARGET_FMT_lx " => " TARGET_FMT_lx "\n",
>>>>>>> 5632a7b7
                __func__, sav, tmp, T1, T0);
    }
#endif
    RETURN();
}

uint32_t glue(do_swl, MEMSUFFIX) (uint32_t tmp)
{
#if defined (DEBUG_OP)
    target_ulong sav = tmp;
#endif

    switch (GET_LMASK(T0)) {
    case 0:
        tmp = (int32_t)T1;
        break;
    case 1:
        tmp = (int32_t)((tmp & 0xFF000000) | ((uint32_t)T1 >> 8));
        break;
    case 2:
        tmp = (int32_t)((tmp & 0xFFFF0000) | ((uint32_t)T1 >> 16));
        break;
    case 3:
        tmp = (int32_t)((tmp & 0xFFFFFF00) | ((uint32_t)T1 >> 24));
        break;
    }
#if defined (DEBUG_OP)
    if (logfile) {
<<<<<<< HEAD
        fprintf(logfile, "%s: " TLSZ " - " TLSZ " " TLSZ " => %08x\n",
=======
        fprintf(logfile, "%s: " TARGET_FMT_lx " - " TARGET_FMT_lx " " TARGET_FMT_lx " => %08x\n",
>>>>>>> 5632a7b7
                __func__, T0, sav, T1, tmp);
    }
#endif
    RETURN();
    return tmp;
}

uint32_t glue(do_swr, MEMSUFFIX) (uint32_t tmp)
{
#if defined (DEBUG_OP)
    target_ulong sav = tmp;
#endif

    switch (GET_LMASK(T0)) {
    case 0:
        tmp = (int32_t)((tmp & 0x00FFFFFF) | (T1 << 24));
        break;
    case 1:
        tmp = (int32_t)((tmp & 0x0000FFFF) | (T1 << 16));
        break;
    case 2:
        tmp = (int32_t)((tmp & 0x000000FF) | (T1 << 8));
        break;
    case 3:
        tmp = (int32_t)T1;
        break;
    }
#if defined (DEBUG_OP)
    if (logfile) {
<<<<<<< HEAD
        fprintf(logfile, "%s: " TLSZ " - " TLSZ " " TLSZ " => %08x\n",
=======
        fprintf(logfile, "%s: " TARGET_FMT_lx " - " TARGET_FMT_lx " " TARGET_FMT_lx " => %08x\n",
>>>>>>> 5632a7b7
                __func__, T0, sav, T1, tmp);
    }
#endif
    RETURN();
    return tmp;
}

<<<<<<< HEAD
#ifdef MIPS_HAS_MIPS64

# ifdef TARGET_WORDS_BIGENDIAN
#define GET_LMASK64(v) ((v) & 4)
#else
#define GET_LMASK64(v) (((v) & 4) ^ 4)
=======
#if defined(TARGET_MIPSN32) || defined(TARGET_MIPS64)

#ifdef TARGET_WORDS_BIGENDIAN
#define GET_LMASK64(v) ((v) & 7)
#else
#define GET_LMASK64(v) (((v) & 7) ^ 7)
>>>>>>> 5632a7b7
#endif

void glue(do_ldl, MEMSUFFIX) (uint64_t tmp)
{
#if defined (DEBUG_OP)
    target_ulong sav = T0;
#endif

    switch (GET_LMASK64(T0)) {
    case 0:
        T0 = tmp;
        break;
    case 1:
        T0 = (tmp << 8) | (T1 & 0x00000000000000FFULL);
        break;
    case 2:
        T0 = (tmp << 16) | (T1 & 0x000000000000FFFFULL);
        break;
    case 3:
        T0 = (tmp << 24) | (T1 & 0x0000000000FFFFFFULL);
        break;
    case 4:
        T0 = (tmp << 32) | (T1 & 0x00000000FFFFFFFFULL);
        break;
    case 5:
        T0 = (tmp << 40) | (T1 & 0x000000FFFFFFFFFFULL);
        break;
    case 6:
        T0 = (tmp << 48) | (T1 & 0x0000FFFFFFFFFFFFULL);
        break;
    case 7:
        T0 = (tmp << 56) | (T1 & 0x00FFFFFFFFFFFFFFULL);
        break;
    }
#if defined (DEBUG_OP)
    if (logfile) {
<<<<<<< HEAD
        fprintf(logfile, "%s: " TLSZ " - " TLSZ " " TLSZ " => " TLSZ "\n",
=======
        fprintf(logfile, "%s: " TARGET_FMT_lx " - " TARGET_FMT_lx " " TARGET_FMT_lx " => " TARGET_FMT_lx "\n",
>>>>>>> 5632a7b7
                __func__, sav, tmp, T1, T0);
    }
#endif
    RETURN();
}

void glue(do_ldr, MEMSUFFIX) (uint64_t tmp)
{
#if defined (DEBUG_OP)
    target_ulong sav = T0;
#endif

    switch (GET_LMASK64(T0)) {
    case 0:
        T0 = (tmp >> 56) | (T1 & 0xFFFFFFFFFFFFFF00ULL);
        break;
    case 1:
        T0 = (tmp >> 48) | (T1 & 0xFFFFFFFFFFFF0000ULL);
        break;
    case 2:
        T0 = (tmp >> 40) | (T1 & 0xFFFFFFFFFF000000ULL);
        break;
    case 3:
        T0 = (tmp >> 32) | (T1 & 0xFFFFFFFF00000000ULL);
        break;
    case 4:
        T0 = (tmp >> 24) | (T1 & 0xFFFFFF0000000000ULL);
        break;
    case 5:
        T0 = (tmp >> 16) | (T1 & 0xFFFF000000000000ULL);
        break;
    case 6:
        T0 = (tmp >> 8) | (T1 & 0xFF00000000000000ULL);
        break;
    case 7:
        T0 = tmp;
        break;
    }
#if defined (DEBUG_OP)
    if (logfile) {
<<<<<<< HEAD
        fprintf(logfile, "%s: " TLSZ " - " TLSZ " " TLSZ " => " TLSZ "\n",
=======
        fprintf(logfile, "%s: " TARGET_FMT_lx " - " TARGET_FMT_lx " " TARGET_FMT_lx " => " TARGET_FMT_lx "\n",
>>>>>>> 5632a7b7
                __func__, sav, tmp, T1, T0);
    }
#endif
    RETURN();
}

uint64_t glue(do_sdl, MEMSUFFIX) (uint64_t tmp)
{
#if defined (DEBUG_OP)
    target_ulong sav = tmp;
#endif

    switch (GET_LMASK64(T0)) {
    case 0:
<<<<<<< HEAD
        tmp = T1;
        break;
    case 1:
        tmp = (tmp & 0xFF00000000000000ULL) | (T1 >> 8);
        break;
    case 2:
        tmp = (tmp & 0xFFFF000000000000ULL) | (T1 >> 16);
        break;
    case 3:
        tmp = (tmp & 0xFFFFFF0000000000ULL) | (T1 >> 24);
        break;
    case 4:
        tmp = (tmp & 0xFFFFFFFF00000000ULL) | (T1 >> 32);
        break;
    case 5:
        tmp = (tmp & 0xFFFFFFFFFF000000ULL) | (T1 >> 40);
        break;
    case 6:
        tmp = (tmp & 0xFFFFFFFFFFFF0000ULL) | (T1 >> 48);
        break;
    case 7:
        tmp = (tmp & 0xFFFFFFFFFFFFFF00ULL) | (T1 >> 56);
        break;
    }
#if defined (DEBUG_OP)
    if (logfile) {
        fprintf(logfile, "%s: " TLSZ " - " TLSZ " " TLSZ " => " TLSZ "\n",
                __func__, T0, sav, T1, tmp);
    }
#endif
    RETURN();
    return tmp;
}

uint64_t glue(do_sdr, MEMSUFFIX) (uint64_t tmp)
{
#if defined (DEBUG_OP)
    target_ulong sav = tmp;
#endif

    switch (GET_LMASK64(T0)) {
    case 0:
        tmp = (tmp & 0x00FFFFFFFFFFFFFFULL) | (T1 << 56);
        break;
    case 1:
        tmp = (tmp & 0x0000FFFFFFFFFFFFULL) | (T1 << 48);
        break;
    case 2:
        tmp = (tmp & 0x000000FFFFFFFFFFULL) | (T1 << 40);
        break;
    case 3:
        tmp = (tmp & 0x00000000FFFFFFFFULL) | (T1 << 32);
        break;
    case 4:
        tmp = (tmp & 0x0000000000FFFFFFULL) | (T1 << 24);
        break;
    case 5:
        tmp = (tmp & 0x000000000000FFFFULL) | (T1 << 16);
        break;
    case 6:
        tmp = (tmp & 0x00000000000000FFULL) | (T1 << 8);
        break;
    case 7:
=======
>>>>>>> 5632a7b7
        tmp = T1;
        break;
    case 1:
        tmp = (tmp & 0xFF00000000000000ULL) | (T1 >> 8);
        break;
    case 2:
        tmp = (tmp & 0xFFFF000000000000ULL) | (T1 >> 16);
        break;
    case 3:
        tmp = (tmp & 0xFFFFFF0000000000ULL) | (T1 >> 24);
        break;
    case 4:
        tmp = (tmp & 0xFFFFFFFF00000000ULL) | (T1 >> 32);
        break;
    case 5:
        tmp = (tmp & 0xFFFFFFFFFF000000ULL) | (T1 >> 40);
        break;
    case 6:
        tmp = (tmp & 0xFFFFFFFFFFFF0000ULL) | (T1 >> 48);
        break;
    case 7:
        tmp = (tmp & 0xFFFFFFFFFFFFFF00ULL) | (T1 >> 56);
        break;
    }
#if defined (DEBUG_OP)
    if (logfile) {
<<<<<<< HEAD
        fprintf(logfile, "%s: " TLSZ " - " TLSZ " " TLSZ " => " TLSZ "\n",
=======
        fprintf(logfile, "%s: " TARGET_FMT_lx " - " TARGET_FMT_lx " " TARGET_FMT_lx " => " TARGET_FMT_lx "\n",
>>>>>>> 5632a7b7
                __func__, T0, sav, T1, tmp);
    }
#endif
    RETURN();
    return tmp;
}

<<<<<<< HEAD
#endif /* MIPS_HAS_MIPS64 */
=======
uint64_t glue(do_sdr, MEMSUFFIX) (uint64_t tmp)
{
#if defined (DEBUG_OP)
    target_ulong sav = tmp;
#endif

    switch (GET_LMASK64(T0)) {
    case 0:
        tmp = (tmp & 0x00FFFFFFFFFFFFFFULL) | (T1 << 56);
        break;
    case 1:
        tmp = (tmp & 0x0000FFFFFFFFFFFFULL) | (T1 << 48);
        break;
    case 2:
        tmp = (tmp & 0x000000FFFFFFFFFFULL) | (T1 << 40);
        break;
    case 3:
        tmp = (tmp & 0x00000000FFFFFFFFULL) | (T1 << 32);
        break;
    case 4:
        tmp = (tmp & 0x0000000000FFFFFFULL) | (T1 << 24);
        break;
    case 5:
        tmp = (tmp & 0x000000000000FFFFULL) | (T1 << 16);
        break;
    case 6:
        tmp = (tmp & 0x00000000000000FFULL) | (T1 << 8);
        break;
    case 7:
        tmp = T1;
        break;
    }
#if defined (DEBUG_OP)
    if (logfile) {
        fprintf(logfile, "%s: " TARGET_FMT_lx " - " TARGET_FMT_lx " " TARGET_FMT_lx " => " TARGET_FMT_lx "\n",
                __func__, T0, sav, T1, tmp);
    }
#endif
    RETURN();
    return tmp;
}

#endif /* TARGET_MIPSN32 || TARGET_MIPS64 */
>>>>>>> 5632a7b7
<|MERGE_RESOLUTION|>--- conflicted
+++ resolved
@@ -28,11 +28,7 @@
     }
 #if defined (DEBUG_OP)
     if (logfile) {
-<<<<<<< HEAD
-        fprintf(logfile, "%s: " TLSZ " - %08x " TLSZ " => " TLSZ "\n",
-=======
         fprintf(logfile, "%s: " TARGET_FMT_lx " - %08x " TARGET_FMT_lx " => " TARGET_FMT_lx "\n",
->>>>>>> 5632a7b7
                 __func__, sav, tmp, T1, T0);
     }
 #endif
@@ -61,11 +57,7 @@
     }
 #if defined (DEBUG_OP)
     if (logfile) {
-<<<<<<< HEAD
-        fprintf(logfile, "%s: " TLSZ " - %08x " TLSZ " => " TLSZ "\n",
-=======
         fprintf(logfile, "%s: " TARGET_FMT_lx " - %08x " TARGET_FMT_lx " => " TARGET_FMT_lx "\n",
->>>>>>> 5632a7b7
                 __func__, sav, tmp, T1, T0);
     }
 #endif
@@ -94,11 +86,7 @@
     }
 #if defined (DEBUG_OP)
     if (logfile) {
-<<<<<<< HEAD
-        fprintf(logfile, "%s: " TLSZ " - " TLSZ " " TLSZ " => %08x\n",
-=======
         fprintf(logfile, "%s: " TARGET_FMT_lx " - " TARGET_FMT_lx " " TARGET_FMT_lx " => %08x\n",
->>>>>>> 5632a7b7
                 __func__, T0, sav, T1, tmp);
     }
 #endif
@@ -128,11 +116,7 @@
     }
 #if defined (DEBUG_OP)
     if (logfile) {
-<<<<<<< HEAD
-        fprintf(logfile, "%s: " TLSZ " - " TLSZ " " TLSZ " => %08x\n",
-=======
         fprintf(logfile, "%s: " TARGET_FMT_lx " - " TARGET_FMT_lx " " TARGET_FMT_lx " => %08x\n",
->>>>>>> 5632a7b7
                 __func__, T0, sav, T1, tmp);
     }
 #endif
@@ -140,21 +124,12 @@
     return tmp;
 }
 
-<<<<<<< HEAD
-#ifdef MIPS_HAS_MIPS64
-
-# ifdef TARGET_WORDS_BIGENDIAN
-#define GET_LMASK64(v) ((v) & 4)
-#else
-#define GET_LMASK64(v) (((v) & 4) ^ 4)
-=======
 #if defined(TARGET_MIPSN32) || defined(TARGET_MIPS64)
 
 #ifdef TARGET_WORDS_BIGENDIAN
 #define GET_LMASK64(v) ((v) & 7)
 #else
 #define GET_LMASK64(v) (((v) & 7) ^ 7)
->>>>>>> 5632a7b7
 #endif
 
 void glue(do_ldl, MEMSUFFIX) (uint64_t tmp)
@@ -191,11 +166,7 @@
     }
 #if defined (DEBUG_OP)
     if (logfile) {
-<<<<<<< HEAD
-        fprintf(logfile, "%s: " TLSZ " - " TLSZ " " TLSZ " => " TLSZ "\n",
-=======
         fprintf(logfile, "%s: " TARGET_FMT_lx " - " TARGET_FMT_lx " " TARGET_FMT_lx " => " TARGET_FMT_lx "\n",
->>>>>>> 5632a7b7
                 __func__, sav, tmp, T1, T0);
     }
 #endif
@@ -236,11 +207,7 @@
     }
 #if defined (DEBUG_OP)
     if (logfile) {
-<<<<<<< HEAD
-        fprintf(logfile, "%s: " TLSZ " - " TLSZ " " TLSZ " => " TLSZ "\n",
-=======
         fprintf(logfile, "%s: " TARGET_FMT_lx " - " TARGET_FMT_lx " " TARGET_FMT_lx " => " TARGET_FMT_lx "\n",
->>>>>>> 5632a7b7
                 __func__, sav, tmp, T1, T0);
     }
 #endif
@@ -255,7 +222,6 @@
 
     switch (GET_LMASK64(T0)) {
     case 0:
-<<<<<<< HEAD
         tmp = T1;
         break;
     case 1:
@@ -282,7 +248,7 @@
     }
 #if defined (DEBUG_OP)
     if (logfile) {
-        fprintf(logfile, "%s: " TLSZ " - " TLSZ " " TLSZ " => " TLSZ "\n",
+        fprintf(logfile, "%s: " TARGET_FMT_lx " - " TARGET_FMT_lx " " TARGET_FMT_lx " => " TARGET_FMT_lx "\n",
                 __func__, T0, sav, T1, tmp);
     }
 #endif
@@ -319,78 +285,6 @@
         tmp = (tmp & 0x00000000000000FFULL) | (T1 << 8);
         break;
     case 7:
-=======
->>>>>>> 5632a7b7
-        tmp = T1;
-        break;
-    case 1:
-        tmp = (tmp & 0xFF00000000000000ULL) | (T1 >> 8);
-        break;
-    case 2:
-        tmp = (tmp & 0xFFFF000000000000ULL) | (T1 >> 16);
-        break;
-    case 3:
-        tmp = (tmp & 0xFFFFFF0000000000ULL) | (T1 >> 24);
-        break;
-    case 4:
-        tmp = (tmp & 0xFFFFFFFF00000000ULL) | (T1 >> 32);
-        break;
-    case 5:
-        tmp = (tmp & 0xFFFFFFFFFF000000ULL) | (T1 >> 40);
-        break;
-    case 6:
-        tmp = (tmp & 0xFFFFFFFFFFFF0000ULL) | (T1 >> 48);
-        break;
-    case 7:
-        tmp = (tmp & 0xFFFFFFFFFFFFFF00ULL) | (T1 >> 56);
-        break;
-    }
-#if defined (DEBUG_OP)
-    if (logfile) {
-<<<<<<< HEAD
-        fprintf(logfile, "%s: " TLSZ " - " TLSZ " " TLSZ " => " TLSZ "\n",
-=======
-        fprintf(logfile, "%s: " TARGET_FMT_lx " - " TARGET_FMT_lx " " TARGET_FMT_lx " => " TARGET_FMT_lx "\n",
->>>>>>> 5632a7b7
-                __func__, T0, sav, T1, tmp);
-    }
-#endif
-    RETURN();
-    return tmp;
-}
-
-<<<<<<< HEAD
-#endif /* MIPS_HAS_MIPS64 */
-=======
-uint64_t glue(do_sdr, MEMSUFFIX) (uint64_t tmp)
-{
-#if defined (DEBUG_OP)
-    target_ulong sav = tmp;
-#endif
-
-    switch (GET_LMASK64(T0)) {
-    case 0:
-        tmp = (tmp & 0x00FFFFFFFFFFFFFFULL) | (T1 << 56);
-        break;
-    case 1:
-        tmp = (tmp & 0x0000FFFFFFFFFFFFULL) | (T1 << 48);
-        break;
-    case 2:
-        tmp = (tmp & 0x000000FFFFFFFFFFULL) | (T1 << 40);
-        break;
-    case 3:
-        tmp = (tmp & 0x00000000FFFFFFFFULL) | (T1 << 32);
-        break;
-    case 4:
-        tmp = (tmp & 0x0000000000FFFFFFULL) | (T1 << 24);
-        break;
-    case 5:
-        tmp = (tmp & 0x000000000000FFFFULL) | (T1 << 16);
-        break;
-    case 6:
-        tmp = (tmp & 0x00000000000000FFULL) | (T1 << 8);
-        break;
-    case 7:
         tmp = T1;
         break;
     }
@@ -404,5 +298,4 @@
     return tmp;
 }
 
-#endif /* TARGET_MIPSN32 || TARGET_MIPS64 */
->>>>>>> 5632a7b7
+#endif /* TARGET_MIPSN32 || TARGET_MIPS64 */