--- conflicted
+++ resolved
@@ -103,12 +103,8 @@
     "-drive [file=file][,if=type][,bus=n][,unit=m][,media=d][,index=i]\n"
     "       [,cyls=c,heads=h,secs=s[,trans=t]][,snapshot=on|off]\n"
     "       [,cache=writethrough|writeback|none][,format=f][,serial=s]\n"
-<<<<<<< HEAD
-    "       [,addr=A][,id=name][,aio=threads|native]\n"
+    "       [,addr=A][,id=name][,aio=threads|native][,readonly=on|off]\n"
     "       [,boot=on|off]\n"
-=======
-    "       [,addr=A][,id=name][,aio=threads|native][,readonly=on|off]\n"
->>>>>>> 3f3ed593
     "                use 'file' as a drive image\n")
 DEF("set", HAS_ARG, QEMU_OPTION_set,
     "-set group.id.arg=value\n"
