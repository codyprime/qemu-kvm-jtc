--- conflicted
+++ resolved
@@ -183,11 +183,8 @@
 /* Note: drives_table[MAX_DRIVES] is a dummy block driver if none available
    to store the VM snapshots */
 struct drivelist drives = TAILQ_HEAD_INITIALIZER(drives);
-<<<<<<< HEAD
+struct driveoptlist driveopts = TAILQ_HEAD_INITIALIZER(driveopts);
 DriveInfo *extboot_drive = NULL;
-=======
-struct driveoptlist driveopts = TAILQ_HEAD_INITIALIZER(driveopts);
->>>>>>> 3b0ba927
 enum vga_retrace_method vga_retrace_method = VGA_RETRACE_DUMB;
 static DisplayState *display_state;
 DisplayType display_type = DT_DEFAULT;
@@ -266,12 +263,7 @@
 unsigned int nb_prom_envs = 0;
 const char *prom_envs[MAX_PROM_ENVS];
 #endif
-<<<<<<< HEAD
-int nb_drives_opt;
 const char *nvram = NULL;
-struct drive_opt drives_opt[MAX_DRIVES];
-=======
->>>>>>> 3b0ba927
 int boot_menu;
 
 int nb_numa_nodes;
