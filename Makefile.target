--- conflicted
+++ resolved
@@ -92,12 +92,8 @@
 QEMU_CFLAGS+=-I$(SRC_PATH)/linux-user -I$(SRC_PATH)/linux-user/$(TARGET_ABI_DIR)
 obj-y = main.o syscall.o strace.o mmap.o signal.o thunk.o \
       elfload.o linuxload.o uaccess.o gdbstub.o gdbstub-xml.o
-<<<<<<< HEAD
-obj-y += envlist.o path.o
 obj-$(CONFIG_CPU_EMULATION) += tcg-runtime.o
 obj-y += host-utils.o
-=======
->>>>>>> add16157
 
 obj-$(TARGET_HAS_BFLT) += flatload.o
 obj-$(TARGET_HAS_ELFLOAD32) += elfload32.o
