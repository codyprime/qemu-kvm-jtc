--- conflicted
+++ resolved
@@ -226,13 +226,9 @@
 uname_release=""
 io_thread="no"
 mixemu="no"
-<<<<<<< HEAD
-kvm="no"
 kvm_trace="no"
 kvm_cap_pit="no"
 kvm_cap_device_assignment="no"
-=======
->>>>>>> b31a0277
 kerneldir=""
 aix="no"
 blobs="yes"
@@ -1774,12 +1770,8 @@
 echo "vde support       $vde"
 echo "IO thread         $io_thread"
 echo "Install blobs     $blobs"
-<<<<<<< HEAD
-echo -e "KVM support       $kvm"
+echo "KVM support       $kvm"
 echo "KVM trace support $kvm_trace"
-=======
-echo "KVM support       $kvm"
->>>>>>> b31a0277
 echo "fdt support       $fdt"
 echo "preadv support    $preadv"
 
