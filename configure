--- conflicted
+++ resolved
@@ -2115,8 +2115,6 @@
 interp_prefix1=`echo "$interp_prefix" | sed "s/%M/$target_arch2/g"`
 echo "#define CONFIG_QEMU_PREFIX \"$interp_prefix1\"" >> $config_h
 gdb_xml_files=""
-<<<<<<< HEAD
-target_kvm="$kvm"
 
 disable_cpu_emulation() {
   if test $cpu_emulation = "no"; then
@@ -2143,20 +2141,6 @@
   fi
 }
 
-# Make sure the target and host cpus are compatible
-if test ! \( "$target_arch2" = "$cpu" -o \
-  \( "$target_arch2" = "ppcemb" -a "$cpu" = "ppc" \) -o \
-  \( "$target_arch2" = "x86_64" -a "$cpu" = "i386"   \) -o \
-  \( "$target_arch2" = "i386"   -a "$cpu" = "x86_64" \) \) ; then
-  target_kvm="no"
-fi
-# Disable KVM for linux-user
-if test "$target_softmmu" = "no" ; then
-  target_kvm="no"
-fi
-=======
->>>>>>> c59249f9
-
 case "$target_arch2" in
   i386)
     echo "TARGET_ARCH=i386" >> $config_mak
@@ -2168,7 +2152,6 @@
       echo "#define CONFIG_KQEMU 1" >> $config_h
     fi
     target_phys_bits=32
-    configure_kvm
   ;;
   x86_64)
     echo "TARGET_ARCH=x86_64" >> $config_mak
@@ -2181,24 +2164,12 @@
       echo "CONFIG_KQEMU=y" >> $config_mak
       echo "#define CONFIG_KQEMU 1" >> $config_h
     fi
-<<<<<<< HEAD
-    if [ use_upstream_kvm = yes ]; then
-    if test "$target_kvm" = "yes" ; then
-      echo "CONFIG_KVM=y" >> $config_mak
-      echo "KVM_CFLAGS=$kvm_cflags" >> $config_mak
-      echo "#define CONFIG_KVM 1" >> $config_h
-    fi
-    fi
     target_phys_bits=64
-    configure_kvm
   ;;
   ia64)
     echo "TARGET_ARCH=ia64" >> $config_mak
     echo "#define TARGET_ARCH \"ia64\"" >> $config_h
     echo "#define TARGET_IA64 1" >> $config_h
-    configure_kvm
-=======
->>>>>>> c59249f9
     target_phys_bits=64
   ;;
   alpha)
@@ -2282,16 +2253,6 @@
     echo "#define TARGET_ARCH \"ppcemb\"" >> $config_h
     echo "#define TARGET_PPC 1" >> $config_h
     echo "#define TARGET_PPCEMB 1" >> $config_h
-<<<<<<< HEAD
-    if test use_upstream_kvm = yes ; then
-    if test "$target_kvm" = "yes" ; then
-      echo "CONFIG_KVM=y" >> $config_mak
-      echo "KVM_CFLAGS=$kvm_cflags" >> $config_mak
-      echo "#define CONFIG_KVM 1" >> $config_h
-    fi
-    fi
-=======
->>>>>>> c59249f9
     gdb_xml_files="power-core.xml power-fpu.xml power-altivec.xml power-spe.xml"
     target_phys_bits=64
   ;;
@@ -2378,6 +2339,7 @@
       echo "CONFIG_KVM=y" >> $config_mak
       echo "KVM_CFLAGS=$kvm_cflags" >> $config_mak
       echo "#define CONFIG_KVM 1" >> $config_h
+      configure_kvm
     fi
 esac
 echo "HWLIB=../libhw$target_phys_bits/libqemuhw$target_phys_bits.a" >> $config_mak
