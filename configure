--- conflicted
+++ resolved
@@ -190,13 +190,10 @@
 aix="no"
 blobs="yes"
 fdt="yes"
-<<<<<<< HEAD
+sdl_x11="no"
 signalfd="no"
 eventfd="no"
 cpu_emulation="yes"
-=======
-sdl_x11="no"
->>>>>>> 513f789f
 
 # OS specific
 if check_define __linux__ ; then
