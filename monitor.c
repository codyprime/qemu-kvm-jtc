--- conflicted
+++ resolved
@@ -812,97 +812,6 @@
 #endif
 }
 
-<<<<<<< HEAD
-static void print_cpu_iter(QObject *obj, void *opaque)
-{
-    QDict *cpu;
-    int active = ' ';
-    Monitor *mon = opaque;
-
-    assert(qobject_type(obj) == QTYPE_QDICT);
-    cpu = qobject_to_qdict(obj);
-
-    if (qdict_get_bool(cpu, "current")) {
-        active = '*';
-    }
-
-    monitor_printf(mon, "%c CPU #%d: ", active, (int)qdict_get_int(cpu, "CPU"));
-
-#if defined(TARGET_I386)
-    monitor_printf(mon, "pc=0x" TARGET_FMT_lx,
-                   (target_ulong) qdict_get_int(cpu, "pc"));
-#elif defined(TARGET_PPC)
-    monitor_printf(mon, "nip=0x" TARGET_FMT_lx,
-                   (target_long) qdict_get_int(cpu, "nip"));
-#elif defined(TARGET_SPARC)
-    monitor_printf(mon, "pc=0x" TARGET_FMT_lx,
-                   (target_long) qdict_get_int(cpu, "pc"));
-    monitor_printf(mon, "npc=0x" TARGET_FMT_lx,
-                   (target_long) qdict_get_int(cpu, "npc"));
-#elif defined(TARGET_MIPS)
-    monitor_printf(mon, "PC=0x" TARGET_FMT_lx,
-                   (target_long) qdict_get_int(cpu, "PC"));
-#endif
-
-    if (qdict_get_bool(cpu, "halted")) {
-        monitor_printf(mon, " (halted)");
-    }
-
-    monitor_printf(mon, " thread_id=%" PRId64 " ",
-                   qdict_get_int(cpu, "thread_id"));
-
-    monitor_printf(mon, "\n");
-}
-
-static void monitor_print_cpus(Monitor *mon, const QObject *data)
-{
-    QList *cpu_list;
-
-    assert(qobject_type(data) == QTYPE_QLIST);
-    cpu_list = qobject_to_qlist(data);
-    qlist_iter(cpu_list, print_cpu_iter, mon);
-}
-
-static void do_info_cpus(Monitor *mon, QObject **ret_data)
-{
-    CPUState *env;
-    QList *cpu_list;
-
-    cpu_list = qlist_new();
-
-    /* just to set the default cpu if not already done */
-    mon_get_cpu();
-
-    for(env = first_cpu; env != NULL; env = env->next_cpu) {
-        QDict *cpu;
-        QObject *obj;
-
-        cpu_synchronize_state(env);
-
-        obj = qobject_from_jsonf("{ 'CPU': %d, 'current': %i, 'halted': %i }",
-                                 env->cpu_index, env == mon->mon_cpu,
-                                 env->halted);
-
-        cpu = qobject_to_qdict(obj);
-
-#if defined(TARGET_I386)
-        qdict_put(cpu, "pc", qint_from_int(env->eip + env->segs[R_CS].base));
-#elif defined(TARGET_PPC)
-        qdict_put(cpu, "nip", qint_from_int(env->nip));
-#elif defined(TARGET_SPARC)
-        qdict_put(cpu, "pc", qint_from_int(env->pc));
-        qdict_put(cpu, "npc", qint_from_int(env->npc));
-#elif defined(TARGET_MIPS)
-        qdict_put(cpu, "PC", qint_from_int(env->active_tc.PC));
-#endif
-        qdict_put(cpu, "thread_id", qint_from_int(env->thread_id));
-
-        qlist_append(cpu_list, cpu);
-    }
-
-    *ret_data = QOBJECT(cpu_list);
-}
-
 static void do_cpu_set_nr(Monitor *mon, const QDict *qdict)
 {
     int state, value;
@@ -924,8 +833,6 @@
 #endif
 }
 
-=======
->>>>>>> de0b36b6
 static void do_info_jit(Monitor *mon)
 {
     dump_exec_info((FILE *)mon, monitor_fprintf);
