--- conflicted
+++ resolved
@@ -2433,7 +2433,12 @@
         kvm_uncoalesce_mmio_region(addr, size);
 }
 
-<<<<<<< HEAD
+void qemu_flush_coalesced_mmio_buffer(void)
+{
+    if (kvm_enabled())
+        kvm_flush_coalesced_mmio_buffer();
+}
+
 #ifdef __linux__
 
 #include <sys/vfs.h>
@@ -2542,14 +2547,6 @@
 
 extern const char *mem_path;
 
-=======
-void qemu_flush_coalesced_mmio_buffer(void)
-{
-    if (kvm_enabled())
-        kvm_flush_coalesced_mmio_buffer();
-}
-
->>>>>>> 62a2744c
 ram_addr_t qemu_ram_alloc(ram_addr_t size)
 {
     RAMBlock *new_block;
