--- conflicted
+++ resolved
@@ -255,12 +255,7 @@
 
     /* NOTE: the following infos are only hints for real hardware
        drivers. They are not used by the block driver */
-<<<<<<< HEAD
-    BlockErrorAction on_read_error, on_write_error;
-=======
-    int cyls, heads, secs, translation;
     BlockdevOnError on_read_error, on_write_error;
->>>>>>> 16c7c4dc
     bool iostatus_enabled;
     BlockDeviceIoStatus iostatus;
     char device_name[32];
