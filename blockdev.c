/*
 * QEMU host block devices
 *
 * Copyright (c) 2003-2008 Fabrice Bellard
 *
 * This work is licensed under the terms of the GNU GPL, version 2 or
 * later.  See the COPYING file in the top-level directory.
 */

#include "blockdev.h"
<<<<<<< HEAD
#include "hw/block-common.h"
=======
#include "blockjob.h"
>>>>>>> 16c7c4dc
#include "monitor.h"
#include "qerror.h"
#include "qemu-option.h"
#include "qemu-config.h"
#include "qemu-objects.h"
#include "sysemu.h"
#include "block_int.h"
#include "qmp-commands.h"
#include "trace.h"
#include "arch_init.h"

static void block_job_cb(void *opaque, int ret);

static QTAILQ_HEAD(drivelist, DriveInfo) drives = QTAILQ_HEAD_INITIALIZER(drives);

static const char *const if_name[IF_COUNT] = {
    [IF_NONE] = "none",
    [IF_IDE] = "ide",
    [IF_SCSI] = "scsi",
    [IF_FLOPPY] = "floppy",
    [IF_PFLASH] = "pflash",
    [IF_MTD] = "mtd",
    [IF_SD] = "sd",
    [IF_VIRTIO] = "virtio",
    [IF_XEN] = "xen",
};

static const int if_max_devs[IF_COUNT] = {
    /*
     * Do not change these numbers!  They govern how drive option
     * index maps to unit and bus.  That mapping is ABI.
     *
     * All controllers used to imlement if=T drives need to support
     * if_max_devs[T] units, for any T with if_max_devs[T] != 0.
     * Otherwise, some index values map to "impossible" bus, unit
     * values.
     *
     * For instance, if you change [IF_SCSI] to 255, -drive
     * if=scsi,index=12 no longer means bus=1,unit=5, but
     * bus=0,unit=12.  With an lsi53c895a controller (7 units max),
     * the drive can't be set up.  Regression.
     */
    [IF_IDE] = 2,
    [IF_SCSI] = 7,
};

/*
 * We automatically delete the drive when a device using it gets
 * unplugged.  Questionable feature, but we can't just drop it.
 * Device models call blockdev_mark_auto_del() to schedule the
 * automatic deletion, and generic qdev code calls blockdev_auto_del()
 * when deletion is actually safe.
 */
void blockdev_mark_auto_del(BlockDriverState *bs)
{
    DriveInfo *dinfo = drive_get_by_blockdev(bs);

    if (bs->job) {
        block_job_cancel(bs->job);
    }
    if (dinfo) {
        dinfo->auto_del = 1;
    }
}

void blockdev_auto_del(BlockDriverState *bs)
{
    DriveInfo *dinfo = drive_get_by_blockdev(bs);

    if (dinfo && dinfo->auto_del) {
        drive_put_ref(dinfo);
    }
}

static int drive_index_to_bus_id(BlockInterfaceType type, int index)
{
    int max_devs = if_max_devs[type];
    return max_devs ? index / max_devs : 0;
}

static int drive_index_to_unit_id(BlockInterfaceType type, int index)
{
    int max_devs = if_max_devs[type];
    return max_devs ? index % max_devs : index;
}

QemuOpts *drive_def(const char *optstr)
{
    return qemu_opts_parse(qemu_find_opts("drive"), optstr, 0);
}

QemuOpts *drive_add(BlockInterfaceType type, int index, const char *file,
                    const char *optstr)
{
    QemuOpts *opts;
    char buf[32];

    opts = drive_def(optstr);
    if (!opts) {
        return NULL;
    }
    if (type != IF_DEFAULT) {
        qemu_opt_set(opts, "if", if_name[type]);
    }
    if (index >= 0) {
        snprintf(buf, sizeof(buf), "%d", index);
        qemu_opt_set(opts, "index", buf);
    }
    if (file)
        qemu_opt_set(opts, "file", file);
    return opts;
}

DriveInfo *drive_get(BlockInterfaceType type, int bus, int unit)
{
    DriveInfo *dinfo;

    /* seek interface, bus and unit */

    QTAILQ_FOREACH(dinfo, &drives, next) {
        if (dinfo->type == type &&
	    dinfo->bus == bus &&
	    dinfo->unit == unit)
            return dinfo;
    }

    return NULL;
}

DriveInfo *drive_get_by_index(BlockInterfaceType type, int index)
{
    return drive_get(type,
                     drive_index_to_bus_id(type, index),
                     drive_index_to_unit_id(type, index));
}

int drive_get_max_bus(BlockInterfaceType type)
{
    int max_bus;
    DriveInfo *dinfo;

    max_bus = -1;
    QTAILQ_FOREACH(dinfo, &drives, next) {
        if(dinfo->type == type &&
           dinfo->bus > max_bus)
            max_bus = dinfo->bus;
    }
    return max_bus;
}

/* Get a block device.  This should only be used for single-drive devices
   (e.g. SD/Floppy/MTD).  Multi-disk devices (scsi/ide) should use the
   appropriate bus.  */
DriveInfo *drive_get_next(BlockInterfaceType type)
{
    static int next_block_unit[IF_COUNT];

    return drive_get(type, 0, next_block_unit[type]++);
}

DriveInfo *drive_get_by_blockdev(BlockDriverState *bs)
{
    DriveInfo *dinfo;

    QTAILQ_FOREACH(dinfo, &drives, next) {
        if (dinfo->bdrv == bs) {
            return dinfo;
        }
    }
    return NULL;
}

static void bdrv_format_print(void *opaque, const char *name)
{
    error_printf(" %s", name);
}

static void drive_uninit(DriveInfo *dinfo)
{
    qemu_opts_del(dinfo->opts);
    bdrv_delete(dinfo->bdrv);
    g_free(dinfo->id);
    QTAILQ_REMOVE(&drives, dinfo, next);
    g_free(dinfo);
}

void drive_put_ref(DriveInfo *dinfo)
{
    assert(dinfo->refcount);
    if (--dinfo->refcount == 0) {
        drive_uninit(dinfo);
    }
}

void drive_get_ref(DriveInfo *dinfo)
{
    dinfo->refcount++;
}

typedef struct {
    QEMUBH *bh;
    DriveInfo *dinfo;
} DrivePutRefBH;

static void drive_put_ref_bh(void *opaque)
{
    DrivePutRefBH *s = opaque;

    drive_put_ref(s->dinfo);
    qemu_bh_delete(s->bh);
    g_free(s);
}

/*
 * Release a drive reference in a BH
 *
 * It is not possible to use drive_put_ref() from a callback function when the
 * callers still need the drive.  In such cases we schedule a BH to release the
 * reference.
 */
static void drive_put_ref_bh_schedule(DriveInfo *dinfo)
{
    DrivePutRefBH *s;

    s = g_new(DrivePutRefBH, 1);
    s->bh = qemu_bh_new(drive_put_ref_bh, s);
    s->dinfo = dinfo;
    qemu_bh_schedule(s->bh);
}

static int parse_block_error_action(const char *buf, int is_read)
{
    if (!strcmp(buf, "ignore")) {
        return BLOCKDEV_ON_ERROR_IGNORE;
    } else if (!is_read && !strcmp(buf, "enospc")) {
        return BLOCKDEV_ON_ERROR_ENOSPC;
    } else if (!strcmp(buf, "stop")) {
        return BLOCKDEV_ON_ERROR_STOP;
    } else if (!strcmp(buf, "report")) {
        return BLOCKDEV_ON_ERROR_REPORT;
    } else {
        error_report("'%s' invalid %s error action",
                     buf, is_read ? "read" : "write");
        return -1;
    }
}

static bool do_check_io_limits(BlockIOLimit *io_limits)
{
    bool bps_flag;
    bool iops_flag;

    assert(io_limits);

    bps_flag  = (io_limits->bps[BLOCK_IO_LIMIT_TOTAL] != 0)
                 && ((io_limits->bps[BLOCK_IO_LIMIT_READ] != 0)
                 || (io_limits->bps[BLOCK_IO_LIMIT_WRITE] != 0));
    iops_flag = (io_limits->iops[BLOCK_IO_LIMIT_TOTAL] != 0)
                 && ((io_limits->iops[BLOCK_IO_LIMIT_READ] != 0)
                 || (io_limits->iops[BLOCK_IO_LIMIT_WRITE] != 0));
    if (bps_flag || iops_flag) {
        return false;
    }

    return true;
}

DriveInfo *drive_init(QemuOpts *opts, int default_to_scsi)
{
    const char *buf;
    const char *file = NULL;
    const char *serial;
    const char *mediastr = "";
    BlockInterfaceType type;
    enum { MEDIA_DISK, MEDIA_CDROM } media;
    int bus_id, unit_id;
    int cyls, heads, secs, translation;
    BlockDriver *drv = NULL;
    int max_devs;
    int index;
    int ro = 0;
    int bdrv_flags = 0;
    int on_read_error, on_write_error;
    const char *devaddr;
    DriveInfo *dinfo;
    BlockIOLimit io_limits;
    int snapshot = 0;
    bool copy_on_read;
    int ret;

    translation = BIOS_ATA_TRANSLATION_AUTO;
    media = MEDIA_DISK;

    /* extract parameters */
    bus_id  = qemu_opt_get_number(opts, "bus", 0);
    unit_id = qemu_opt_get_number(opts, "unit", -1);
    index   = qemu_opt_get_number(opts, "index", -1);

    cyls  = qemu_opt_get_number(opts, "cyls", 0);
    heads = qemu_opt_get_number(opts, "heads", 0);
    secs  = qemu_opt_get_number(opts, "secs", 0);

    snapshot = qemu_opt_get_bool(opts, "snapshot", 0);
    ro = qemu_opt_get_bool(opts, "readonly", 0);
    copy_on_read = qemu_opt_get_bool(opts, "copy-on-read", false);

    file = qemu_opt_get(opts, "file");
    serial = qemu_opt_get(opts, "serial");

    if ((buf = qemu_opt_get(opts, "if")) != NULL) {
        for (type = 0; type < IF_COUNT && strcmp(buf, if_name[type]); type++)
            ;
        if (type == IF_COUNT) {
            error_report("unsupported bus type '%s'", buf);
            return NULL;
	}
    } else {
        type = default_to_scsi ? IF_SCSI : IF_IDE;
    }

    max_devs = if_max_devs[type];

    if (cyls || heads || secs) {
        if (cyls < 1) {
            error_report("invalid physical cyls number");
	    return NULL;
	}
        if (heads < 1) {
            error_report("invalid physical heads number");
	    return NULL;
	}
        if (secs < 1) {
            error_report("invalid physical secs number");
	    return NULL;
	}
    }

    if ((buf = qemu_opt_get(opts, "trans")) != NULL) {
        if (!cyls) {
            error_report("'%s' trans must be used with cyls, heads and secs",
                         buf);
            return NULL;
        }
        if (!strcmp(buf, "none"))
            translation = BIOS_ATA_TRANSLATION_NONE;
        else if (!strcmp(buf, "lba"))
            translation = BIOS_ATA_TRANSLATION_LBA;
        else if (!strcmp(buf, "auto"))
            translation = BIOS_ATA_TRANSLATION_AUTO;
	else {
            error_report("'%s' invalid translation type", buf);
	    return NULL;
	}
    }

    if ((buf = qemu_opt_get(opts, "media")) != NULL) {
        if (!strcmp(buf, "disk")) {
	    media = MEDIA_DISK;
	} else if (!strcmp(buf, "cdrom")) {
            if (cyls || secs || heads) {
                error_report("CHS can't be set with media=%s", buf);
	        return NULL;
            }
	    media = MEDIA_CDROM;
	} else {
	    error_report("'%s' invalid media", buf);
	    return NULL;
	}
    }

    if ((buf = qemu_opt_get(opts, "cache")) != NULL) {
        if (bdrv_parse_cache_flags(buf, &bdrv_flags) != 0) {
            error_report("invalid cache option");
            return NULL;
        }
    }

#ifdef CONFIG_LINUX_AIO
    if ((buf = qemu_opt_get(opts, "aio")) != NULL) {
        if (!strcmp(buf, "native")) {
            bdrv_flags |= BDRV_O_NATIVE_AIO;
        } else if (!strcmp(buf, "threads")) {
            /* this is the default */
        } else {
           error_report("invalid aio option");
           return NULL;
        }
    }
#endif

    if ((buf = qemu_opt_get(opts, "format")) != NULL) {
       if (strcmp(buf, "?") == 0) {
           error_printf("Supported formats:");
           bdrv_iterate_format(bdrv_format_print, NULL);
           error_printf("\n");
           return NULL;
        }
        drv = bdrv_find_whitelisted_format(buf);
        if (!drv) {
            error_report("'%s' invalid format", buf);
            return NULL;
        }
    }

    /* disk I/O throttling */
    io_limits.bps[BLOCK_IO_LIMIT_TOTAL]  =
                           qemu_opt_get_number(opts, "bps", 0);
    io_limits.bps[BLOCK_IO_LIMIT_READ]   =
                           qemu_opt_get_number(opts, "bps_rd", 0);
    io_limits.bps[BLOCK_IO_LIMIT_WRITE]  =
                           qemu_opt_get_number(opts, "bps_wr", 0);
    io_limits.iops[BLOCK_IO_LIMIT_TOTAL] =
                           qemu_opt_get_number(opts, "iops", 0);
    io_limits.iops[BLOCK_IO_LIMIT_READ]  =
                           qemu_opt_get_number(opts, "iops_rd", 0);
    io_limits.iops[BLOCK_IO_LIMIT_WRITE] =
                           qemu_opt_get_number(opts, "iops_wr", 0);

    if (!do_check_io_limits(&io_limits)) {
        error_report("bps(iops) and bps_rd/bps_wr(iops_rd/iops_wr) "
                     "cannot be used at the same time");
        return NULL;
    }

    on_write_error = BLOCKDEV_ON_ERROR_ENOSPC;
    if ((buf = qemu_opt_get(opts, "werror")) != NULL) {
        if (type != IF_IDE && type != IF_SCSI && type != IF_VIRTIO && type != IF_NONE) {
            error_report("werror is not supported by this bus type");
            return NULL;
        }

        on_write_error = parse_block_error_action(buf, 0);
        if (on_write_error < 0) {
            return NULL;
        }
    }

    on_read_error = BLOCKDEV_ON_ERROR_REPORT;
    if ((buf = qemu_opt_get(opts, "rerror")) != NULL) {
        if (type != IF_IDE && type != IF_VIRTIO && type != IF_SCSI && type != IF_NONE) {
            error_report("rerror is not supported by this bus type");
            return NULL;
        }

        on_read_error = parse_block_error_action(buf, 1);
        if (on_read_error < 0) {
            return NULL;
        }
    }

    if ((devaddr = qemu_opt_get(opts, "addr")) != NULL) {
        if (type != IF_VIRTIO) {
            error_report("addr is not supported by this bus type");
            return NULL;
        }
    }

    /* compute bus and unit according index */

    if (index != -1) {
        if (bus_id != 0 || unit_id != -1) {
            error_report("index cannot be used with bus and unit");
            return NULL;
        }
        bus_id = drive_index_to_bus_id(type, index);
        unit_id = drive_index_to_unit_id(type, index);
    }

    /* if user doesn't specify a unit_id,
     * try to find the first free
     */

    if (unit_id == -1) {
       unit_id = 0;
       while (drive_get(type, bus_id, unit_id) != NULL) {
           unit_id++;
           if (max_devs && unit_id >= max_devs) {
               unit_id -= max_devs;
               bus_id++;
           }
       }
    }

    /* check unit id */

    if (max_devs && unit_id >= max_devs) {
        error_report("unit %d too big (max is %d)",
                     unit_id, max_devs - 1);
        return NULL;
    }

    /*
     * catch multiple definitions
     */

    if (drive_get(type, bus_id, unit_id) != NULL) {
        error_report("drive with bus=%d, unit=%d (index=%d) exists",
                     bus_id, unit_id, index);
        return NULL;
    }

    /* init */

    dinfo = g_malloc0(sizeof(*dinfo));
    if ((buf = qemu_opts_id(opts)) != NULL) {
        dinfo->id = g_strdup(buf);
    } else {
        /* no id supplied -> create one */
        dinfo->id = g_malloc0(32);
        if (type == IF_IDE || type == IF_SCSI)
            mediastr = (media == MEDIA_CDROM) ? "-cd" : "-hd";
        if (max_devs)
            snprintf(dinfo->id, 32, "%s%i%s%i",
                     if_name[type], bus_id, mediastr, unit_id);
        else
            snprintf(dinfo->id, 32, "%s%s%i",
                     if_name[type], mediastr, unit_id);
    }
    dinfo->bdrv = bdrv_new(dinfo->id);
    dinfo->devaddr = devaddr;
    dinfo->type = type;
    dinfo->bus = bus_id;
    dinfo->unit = unit_id;
    dinfo->cyls = cyls;
    dinfo->heads = heads;
    dinfo->secs = secs;
    dinfo->trans = translation;
    dinfo->opts = opts;
    dinfo->refcount = 1;
    dinfo->serial = serial;
    QTAILQ_INSERT_TAIL(&drives, dinfo, next);

    bdrv_set_on_error(dinfo->bdrv, on_read_error, on_write_error);

    /* disk I/O throttling */
    bdrv_set_io_limits(dinfo->bdrv, &io_limits);

    switch(type) {
    case IF_IDE:
    case IF_SCSI:
    case IF_XEN:
    case IF_NONE:
        dinfo->media_cd = media == MEDIA_CDROM;
        break;
    case IF_SD:
    case IF_FLOPPY:
    case IF_PFLASH:
    case IF_MTD:
        break;
    case IF_VIRTIO:
        /* add virtio block device */
        opts = qemu_opts_create(qemu_find_opts("device"), NULL, 0, NULL);
        if (arch_type == QEMU_ARCH_S390X) {
            qemu_opt_set(opts, "driver", "virtio-blk-s390");
        } else {
            qemu_opt_set(opts, "driver", "virtio-blk-pci");
        }
        qemu_opt_set(opts, "drive", dinfo->id);
        if (devaddr)
            qemu_opt_set(opts, "addr", devaddr);
        break;
    default:
        abort();
    }
    if (!file || !*file) {
        return dinfo;
    }
    if (snapshot) {
        /* always use cache=unsafe with snapshot */
        bdrv_flags &= ~BDRV_O_CACHE_MASK;
        bdrv_flags |= (BDRV_O_SNAPSHOT|BDRV_O_CACHE_WB|BDRV_O_NO_FLUSH);
    }

    if (copy_on_read) {
        bdrv_flags |= BDRV_O_COPY_ON_READ;
    }

    if (runstate_check(RUN_STATE_INMIGRATE)) {
        bdrv_flags |= BDRV_O_INCOMING;
    }

    if (media == MEDIA_CDROM) {
        /* CDROM is fine for any interface, don't check.  */
        ro = 1;
    } else if (ro == 1) {
        if (type != IF_SCSI && type != IF_VIRTIO && type != IF_FLOPPY &&
            type != IF_NONE && type != IF_PFLASH) {
            error_report("readonly not supported by this bus type");
            goto err;
        }
    }

    bdrv_flags |= ro ? 0 : BDRV_O_RDWR;

    if (ro && copy_on_read) {
        error_report("warning: disabling copy_on_read on readonly drive");
    }

    ret = bdrv_open(dinfo->bdrv, file, bdrv_flags, drv);
    if (ret < 0) {
        error_report("could not open disk image %s: %s",
                     file, strerror(-ret));
        goto err;
    }

    if (bdrv_key_required(dinfo->bdrv))
        autostart = 0;
    return dinfo;

err:
    bdrv_delete(dinfo->bdrv);
    g_free(dinfo->id);
    QTAILQ_REMOVE(&drives, dinfo, next);
    g_free(dinfo);
    return NULL;
}

void do_commit(Monitor *mon, const QDict *qdict)
{
    const char *device = qdict_get_str(qdict, "device");
    BlockDriverState *bs;
    int ret;

    if (!strcmp(device, "all")) {
        ret = bdrv_commit_all();
        if (ret == -EBUSY) {
            qerror_report(QERR_DEVICE_IN_USE, device);
            return;
        }
    } else {
        bs = bdrv_find(device);
        if (!bs) {
            qerror_report(QERR_DEVICE_NOT_FOUND, device);
            return;
        }
        ret = bdrv_commit(bs);
        if (ret == -EBUSY) {
            qerror_report(QERR_DEVICE_IN_USE, device);
            return;
        }
    }
}

static void blockdev_do_action(int kind, void *data, Error **errp)
{
    BlockdevAction action;
    BlockdevActionList list;

    action.kind = kind;
    action.data = data;
    list.value = &action;
    list.next = NULL;
    qmp_transaction(&list, errp);
}

void qmp_blockdev_snapshot_sync(const char *device, const char *snapshot_file,
                                bool has_format, const char *format,
                                bool has_mode, enum NewImageMode mode,
                                Error **errp)
{
    BlockdevSnapshot snapshot = {
        .device = (char *) device,
        .snapshot_file = (char *) snapshot_file,
        .has_format = has_format,
        .format = (char *) format,
        .has_mode = has_mode,
        .mode = mode,
    };
    blockdev_do_action(BLOCKDEV_ACTION_KIND_BLOCKDEV_SNAPSHOT_SYNC, &snapshot,
                       errp);
}


/* New and old BlockDriverState structs for group snapshots */
typedef struct BlkTransactionStates {
    BlockDriverState *old_bs;
    BlockDriverState *new_bs;
    QSIMPLEQ_ENTRY(BlkTransactionStates) entry;
} BlkTransactionStates;

/*
 * 'Atomic' group snapshots.  The snapshots are taken as a set, and if any fail
 *  then we do not pivot any of the devices in the group, and abandon the
 *  snapshots
 */
void qmp_transaction(BlockdevActionList *dev_list, Error **errp)
{
    int ret = 0;
    BlockdevActionList *dev_entry = dev_list;
    BlkTransactionStates *states, *next;

    QSIMPLEQ_HEAD(snap_bdrv_states, BlkTransactionStates) snap_bdrv_states;
    QSIMPLEQ_INIT(&snap_bdrv_states);

    /* drain all i/o before any snapshots */
    bdrv_drain_all();

    /* We don't do anything in this loop that commits us to the snapshot */
    while (NULL != dev_entry) {
        BlockdevAction *dev_info = NULL;
        BlockDriver *proto_drv;
        BlockDriver *drv;
        int flags;
        enum NewImageMode mode;
        const char *new_image_file;
        const char *device;
        const char *format = "qcow2";

        dev_info = dev_entry->value;
        dev_entry = dev_entry->next;

        states = g_malloc0(sizeof(BlkTransactionStates));
        QSIMPLEQ_INSERT_TAIL(&snap_bdrv_states, states, entry);

        switch (dev_info->kind) {
        case BLOCKDEV_ACTION_KIND_BLOCKDEV_SNAPSHOT_SYNC:
            device = dev_info->blockdev_snapshot_sync->device;
            if (!dev_info->blockdev_snapshot_sync->has_mode) {
                dev_info->blockdev_snapshot_sync->mode = NEW_IMAGE_MODE_ABSOLUTE_PATHS;
            }
            new_image_file = dev_info->blockdev_snapshot_sync->snapshot_file;
            if (dev_info->blockdev_snapshot_sync->has_format) {
                format = dev_info->blockdev_snapshot_sync->format;
            }
            mode = dev_info->blockdev_snapshot_sync->mode;
            break;
        default:
            abort();
        }

        drv = bdrv_find_format(format);
        if (!drv) {
            error_set(errp, QERR_INVALID_BLOCK_FORMAT, format);
            goto delete_and_fail;
        }

        states->old_bs = bdrv_find(device);
        if (!states->old_bs) {
            error_set(errp, QERR_DEVICE_NOT_FOUND, device);
            goto delete_and_fail;
        }

        if (!bdrv_is_inserted(states->old_bs)) {
            error_set(errp, QERR_DEVICE_HAS_NO_MEDIUM, device);
            goto delete_and_fail;
        }

        if (bdrv_in_use(states->old_bs)) {
            error_set(errp, QERR_DEVICE_IN_USE, device);
            goto delete_and_fail;
        }

        if (!bdrv_is_read_only(states->old_bs)) {
            if (bdrv_flush(states->old_bs)) {
                error_set(errp, QERR_IO_ERROR);
                goto delete_and_fail;
            }
        }

        flags = states->old_bs->open_flags;

        proto_drv = bdrv_find_protocol(new_image_file);
        if (!proto_drv) {
            error_set(errp, QERR_INVALID_BLOCK_FORMAT, format);
            goto delete_and_fail;
        }

        /* create new image w/backing file */
        if (mode != NEW_IMAGE_MODE_EXISTING) {
            ret = bdrv_img_create(new_image_file, format,
                                  states->old_bs->filename,
                                  states->old_bs->drv->format_name,
                                  NULL, -1, flags);
            if (ret) {
                error_set(errp, QERR_OPEN_FILE_FAILED, new_image_file);
                goto delete_and_fail;
            }
        }

        /* We will manually add the backing_hd field to the bs later */
        states->new_bs = bdrv_new("");
        ret = bdrv_open(states->new_bs, new_image_file,
                        flags | BDRV_O_NO_BACKING, drv);
        if (ret != 0) {
            error_set(errp, QERR_OPEN_FILE_FAILED, new_image_file);
            goto delete_and_fail;
        }
    }


    /* Now we are going to do the actual pivot.  Everything up to this point
     * is reversible, but we are committed at this point */
    QSIMPLEQ_FOREACH(states, &snap_bdrv_states, entry) {
        /* This removes our old bs from the bdrv_states, and adds the new bs */
        bdrv_append(states->new_bs, states->old_bs);
    }

    /* success */
    goto exit;

delete_and_fail:
    /*
    * failure, and it is all-or-none; abandon each new bs, and keep using
    * the original bs for all images
    */
    QSIMPLEQ_FOREACH(states, &snap_bdrv_states, entry) {
        if (states->new_bs) {
             bdrv_delete(states->new_bs);
        }
    }
exit:
    QSIMPLEQ_FOREACH_SAFE(states, &snap_bdrv_states, entry, next) {
        g_free(states);
    }
    return;
}

#define DEFAULT_MIRROR_BUF_SIZE   (10 << 20)

void qmp_drive_mirror(const char *device, const char *target,
                      bool has_format, const char *format,
                      enum MirrorSyncMode sync,
                      bool has_mode, enum NewImageMode mode,
                      bool has_speed, int64_t speed,
                      bool has_granularity, int64_t granularity,
                      bool has_buf_size, int64_t buf_size,
                      bool has_on_source_error, BlockdevOnError on_source_error,
                      bool has_on_target_error, BlockdevOnError on_target_error,
                      Error **errp)
{
    BlockDriverState *bs;
    BlockDriverState *source, *target_bs;
    BlockDriver *proto_drv;
    BlockDriver *drv = NULL;
    Error *local_err = NULL;
    int flags;
    uint64_t size;
    int ret;

    if (!has_on_source_error) {
        on_source_error = BLOCKDEV_ON_ERROR_REPORT;
    }
    if (!has_on_target_error) {
        on_target_error = BLOCKDEV_ON_ERROR_REPORT;
    }
    if (!has_mode) {
        mode = NEW_IMAGE_MODE_ABSOLUTE_PATHS;
    }
    if (!has_granularity) {
        granularity = 65536;
    }
    if (!has_buf_size) {
        buf_size = DEFAULT_MIRROR_BUF_SIZE;
    }

    if (granularity < 512 || granularity > 1048576 * 64) {
        error_set(errp, QERR_INVALID_PARAMETER, device);
        return;
    }
    if (granularity & (granularity - 1)) {
        error_set(errp, QERR_INVALID_PARAMETER, device);
        return;
    }

    bs = bdrv_find(device);
    if (!bs) {
        error_set(errp, QERR_DEVICE_NOT_FOUND, device);
        return;
    }

    if (!has_format) {
        format = mode == NEW_IMAGE_MODE_EXISTING ? NULL : bs->drv->format_name;
    }
    if (format) {
        drv = bdrv_find_format(format);
        if (!drv) {
            error_set(errp, QERR_INVALID_BLOCK_FORMAT, format);
            return;
        }
    }

    if (!bdrv_is_inserted(bs)) {
        error_set(errp, QERR_DEVICE_HAS_NO_MEDIUM, device);
        return;
    }

    if (bdrv_in_use(bs)) {
        error_set(errp, QERR_DEVICE_IN_USE, device);
        return;
    }

    flags = bs->open_flags | BDRV_O_RDWR;
    source = bs->backing_hd;
    if (!source && sync == MIRROR_SYNC_MODE_TOP) {
        sync = MIRROR_SYNC_MODE_FULL;
    }

    proto_drv = bdrv_find_protocol(target);
    if (!proto_drv) {
        error_set(errp, QERR_INVALID_BLOCK_FORMAT, format);
        return;
    }

    if (sync == MIRROR_SYNC_MODE_FULL && mode != NEW_IMAGE_MODE_EXISTING) {
        /* create new image w/o backing file */
        assert(format && drv);
        bdrv_get_geometry(bs, &size);
        size *= 512;
        ret = bdrv_img_create(target, format,
                              NULL, NULL, NULL, size, flags);
    } else {
        switch (mode) {
        case NEW_IMAGE_MODE_EXISTING:
            ret = 0;
            break;
        case NEW_IMAGE_MODE_ABSOLUTE_PATHS:
            /* create new image with backing file */
            ret = bdrv_img_create(target, format,
                                  source->filename,
                                  source->drv->format_name,
                                  NULL, -1, flags);
            break;
        default:
            abort();
        }
    }

    if (ret) {
        error_set(errp, QERR_OPEN_FILE_FAILED, target);
        return;
    }

    target_bs = bdrv_new("");
    ret = bdrv_open(target_bs, target, flags | BDRV_O_NO_BACKING, drv);

    if (ret < 0) {
        bdrv_delete(target_bs);
        error_set(errp, QERR_OPEN_FILE_FAILED, target);
        return;
    }

    mirror_start(bs, target_bs, speed, granularity, buf_size, sync,
                 on_source_error, on_target_error,
                 block_job_cb, bs, &local_err);
    if (local_err != NULL) {
        bdrv_delete(target_bs);
        error_propagate(errp, local_err);
        return;
    }

    /* Grab a reference so hotplug does not delete the BlockDriverState from
     * underneath us.
     */
    drive_get_ref(drive_get_by_blockdev(bs));
}



static void eject_device(BlockDriverState *bs, int force, Error **errp)
{
    if (bdrv_in_use(bs)) {
        error_set(errp, QERR_DEVICE_IN_USE, bdrv_get_device_name(bs));
        return;
    }
    if (!bdrv_dev_has_removable_media(bs)) {
        error_set(errp, QERR_DEVICE_NOT_REMOVABLE, bdrv_get_device_name(bs));
        return;
    }

    if (bdrv_dev_is_medium_locked(bs) && !bdrv_dev_is_tray_open(bs)) {
        bdrv_dev_eject_request(bs, force);
        if (!force) {
            error_set(errp, QERR_DEVICE_LOCKED, bdrv_get_device_name(bs));
            return;
        }
    }

    bdrv_close(bs);
}

void qmp_eject(const char *device, bool has_force, bool force, Error **errp)
{
    BlockDriverState *bs;

    bs = bdrv_find(device);
    if (!bs) {
        error_set(errp, QERR_DEVICE_NOT_FOUND, device);
        return;
    }

    eject_device(bs, force, errp);
}

void qmp_block_passwd(const char *device, const char *password, Error **errp)
{
    BlockDriverState *bs;
    int err;

    bs = bdrv_find(device);
    if (!bs) {
        error_set(errp, QERR_DEVICE_NOT_FOUND, device);
        return;
    }

    err = bdrv_set_key(bs, password);
    if (err == -EINVAL) {
        error_set(errp, QERR_DEVICE_NOT_ENCRYPTED, bdrv_get_device_name(bs));
        return;
    } else if (err < 0) {
        error_set(errp, QERR_INVALID_PASSWORD);
        return;
    }
}

static void qmp_bdrv_open_encrypted(BlockDriverState *bs, const char *filename,
                                    int bdrv_flags, BlockDriver *drv,
                                    const char *password, Error **errp)
{
    if (bdrv_open(bs, filename, bdrv_flags, drv) < 0) {
        error_set(errp, QERR_OPEN_FILE_FAILED, filename);
        return;
    }

    if (bdrv_key_required(bs)) {
        if (password) {
            if (bdrv_set_key(bs, password) < 0) {
                error_set(errp, QERR_INVALID_PASSWORD);
            }
        } else {
            error_set(errp, QERR_DEVICE_ENCRYPTED, bdrv_get_device_name(bs),
                      bdrv_get_encrypted_filename(bs));
        }
    } else if (password) {
        error_set(errp, QERR_DEVICE_NOT_ENCRYPTED, bdrv_get_device_name(bs));
    }
}

void qmp_change_blockdev(const char *device, const char *filename,
                         bool has_format, const char *format, Error **errp)
{
    BlockDriverState *bs;
    BlockDriver *drv = NULL;
    int bdrv_flags;
    Error *err = NULL;

    bs = bdrv_find(device);
    if (!bs) {
        error_set(errp, QERR_DEVICE_NOT_FOUND, device);
        return;
    }

    if (format) {
        drv = bdrv_find_whitelisted_format(format);
        if (!drv) {
            error_set(errp, QERR_INVALID_BLOCK_FORMAT, format);
            return;
        }
    }

    eject_device(bs, 0, &err);
    if (error_is_set(&err)) {
        error_propagate(errp, err);
        return;
    }

    bdrv_flags = bdrv_is_read_only(bs) ? 0 : BDRV_O_RDWR;
    bdrv_flags |= bdrv_is_snapshot(bs) ? BDRV_O_SNAPSHOT : 0;

    qmp_bdrv_open_encrypted(bs, filename, bdrv_flags, drv, NULL, errp);
}

/* throttling disk I/O limits */
void qmp_block_set_io_throttle(const char *device, int64_t bps, int64_t bps_rd,
                               int64_t bps_wr, int64_t iops, int64_t iops_rd,
                               int64_t iops_wr, Error **errp)
{
    BlockIOLimit io_limits;
    BlockDriverState *bs;

    bs = bdrv_find(device);
    if (!bs) {
        error_set(errp, QERR_DEVICE_NOT_FOUND, device);
        return;
    }

    io_limits.bps[BLOCK_IO_LIMIT_TOTAL] = bps;
    io_limits.bps[BLOCK_IO_LIMIT_READ]  = bps_rd;
    io_limits.bps[BLOCK_IO_LIMIT_WRITE] = bps_wr;
    io_limits.iops[BLOCK_IO_LIMIT_TOTAL]= iops;
    io_limits.iops[BLOCK_IO_LIMIT_READ] = iops_rd;
    io_limits.iops[BLOCK_IO_LIMIT_WRITE]= iops_wr;

    if (!do_check_io_limits(&io_limits)) {
        error_set(errp, QERR_INVALID_PARAMETER_COMBINATION);
        return;
    }

    bs->io_limits = io_limits;
    bs->slice_time = BLOCK_IO_SLICE_TIME;

    if (!bs->io_limits_enabled && bdrv_io_limits_enabled(bs)) {
        bdrv_io_limits_enable(bs);
    } else if (bs->io_limits_enabled && !bdrv_io_limits_enabled(bs)) {
        bdrv_io_limits_disable(bs);
    } else {
        if (bs->block_timer) {
            qemu_mod_timer(bs->block_timer, qemu_get_clock_ns(vm_clock));
        }
    }
}

int do_drive_del(Monitor *mon, const QDict *qdict, QObject **ret_data)
{
    const char *id = qdict_get_str(qdict, "id");
    BlockDriverState *bs;

    bs = bdrv_find(id);
    if (!bs) {
        qerror_report(QERR_DEVICE_NOT_FOUND, id);
        return -1;
    }
    if (bdrv_in_use(bs)) {
        qerror_report(QERR_DEVICE_IN_USE, id);
        return -1;
    }

    /* quiesce block driver; prevent further io */
    bdrv_drain_all();
    bdrv_flush(bs);
    bdrv_close(bs);

    /* if we have a device attached to this BlockDriverState
     * then we need to make the drive anonymous until the device
     * can be removed.  If this is a drive with no device backing
     * then we can just get rid of the block driver state right here.
     */
    if (bdrv_get_attached_dev(bs)) {
        bdrv_make_anon(bs);
    } else {
        drive_uninit(drive_get_by_blockdev(bs));
    }

    return 0;
}

void qmp_block_resize(const char *device, int64_t size, Error **errp)
{
    BlockDriverState *bs;

    bs = bdrv_find(device);
    if (!bs) {
        error_set(errp, QERR_DEVICE_NOT_FOUND, device);
        return;
    }

    if (size < 0) {
        error_set(errp, QERR_INVALID_PARAMETER_VALUE, "size", "a >0 size");
        return;
    }

    switch (bdrv_truncate(bs, size)) {
    case 0:
        break;
    case -ENOMEDIUM:
        error_set(errp, QERR_DEVICE_HAS_NO_MEDIUM, device);
        break;
    case -ENOTSUP:
        error_set(errp, QERR_UNSUPPORTED);
        break;
    case -EACCES:
        error_set(errp, QERR_DEVICE_IS_READ_ONLY, device);
        break;
    case -EBUSY:
        error_set(errp, QERR_DEVICE_IN_USE, device);
        break;
    default:
        error_set(errp, QERR_UNDEFINED_ERROR);
        break;
    }
}

static QObject *qobject_from_block_job(BlockJob *job)
{
    return qobject_from_jsonf("{ 'type': %s,"
                              "'device': %s,"
                              "'len': %" PRId64 ","
                              "'offset': %" PRId64 ","
                              "'speed': %" PRId64 " }",
                              job->job_type->job_type,
                              bdrv_get_device_name(job->bs),
                              job->len,
                              job->offset,
                              job->speed);
}

static void block_job_cb(void *opaque, int ret)
{
    BlockDriverState *bs = opaque;
    QObject *obj;

    trace_block_job_cb(bs, bs->job, ret);

    assert(bs->job);
    obj = qobject_from_block_job(bs->job);
    if (ret < 0) {
        QDict *dict = qobject_to_qdict(obj);
        qdict_put(dict, "error", qstring_from_str(strerror(-ret)));
    }

    if (block_job_is_cancelled(bs->job)) {
        monitor_protocol_event(QEVENT_BLOCK_JOB_CANCELLED, obj);
    } else {
        monitor_protocol_event(QEVENT_BLOCK_JOB_COMPLETED, obj);
    }
    qobject_decref(obj);

    drive_put_ref_bh_schedule(drive_get_by_blockdev(bs));
}

void qmp_block_stream(const char *device, bool has_base,
                      const char *base, bool has_speed, int64_t speed,
                      bool has_on_error, BlockdevOnError on_error,
                      Error **errp)
{
    BlockDriverState *bs;
    BlockDriverState *base_bs = NULL;
    Error *local_err = NULL;

    if (!has_on_error) {
        on_error = BLOCKDEV_ON_ERROR_REPORT;
    }

    bs = bdrv_find(device);
    if (!bs) {
        error_set(errp, QERR_DEVICE_NOT_FOUND, device);
        return;
    }

    if (base) {
        base_bs = bdrv_find_backing_image(bs, base);
        if (base_bs == NULL) {
            error_set(errp, QERR_BASE_NOT_FOUND, base);
            return;
        }
    }

    stream_start(bs, base_bs, base, has_speed ? speed : 0,
                 on_error, block_job_cb, bs, &local_err);
    if (error_is_set(&local_err)) {
        error_propagate(errp, local_err);
        return;
    }

    /* Grab a reference so hotplug does not delete the BlockDriverState from
     * underneath us.
     */
    drive_get_ref(drive_get_by_blockdev(bs));

    trace_qmp_block_stream(bs, bs->job);
}

static BlockJob *find_block_job(const char *device)
{
    BlockDriverState *bs;

    bs = bdrv_find(device);
    if (!bs || !bs->job) {
        return NULL;
    }
    return bs->job;
}

void qmp_block_job_set_speed(const char *device, int64_t speed, Error **errp)
{
    BlockJob *job = find_block_job(device);

    if (!job) {
        error_set(errp, QERR_BLOCK_JOB_NOT_ACTIVE, device);
        return;
    }

    block_job_set_speed(job, speed, errp);
}

void qmp_block_job_cancel(const char *device,
                          bool has_force, bool force, Error **errp)
{
    BlockJob *job = find_block_job(device);

    if (!has_force) {
        force = false;
    }

    if (!job) {
        error_set(errp, QERR_BLOCK_JOB_NOT_ACTIVE, device);
        return;
    }
    if (job->paused && !force) {
        error_set(errp, QERR_BLOCK_JOB_PAUSED, device);
        return;
    }

    trace_qmp_block_job_cancel(job);
    block_job_cancel(job);
}

void qmp_block_job_pause(const char *device, Error **errp)
{
    BlockJob *job = find_block_job(device);

    if (!job) {
        error_set(errp, QERR_BLOCK_JOB_NOT_ACTIVE, device);
        return;
    }

    trace_qmp_block_job_pause(job);
    block_job_pause(job);
}

void qmp_block_job_resume(const char *device, Error **errp)
{
    BlockJob *job = find_block_job(device);

    if (!job) {
        error_set(errp, QERR_BLOCK_JOB_NOT_ACTIVE, device);
        return;
    }

    trace_qmp_block_job_resume(job);
    block_job_resume(job);
}

void qmp_block_job_complete(const char *device, Error **errp)
{
    BlockJob *job = find_block_job(device);

    if (!job) {
        error_set(errp, QERR_BLOCK_JOB_NOT_ACTIVE, device);
        return;
    }

    trace_qmp_block_job_complete(job);
    block_job_complete(job, errp);
}

static void do_qmp_query_block_jobs_one(void *opaque, BlockDriverState *bs)
{
    BlockJobInfoList **prev = opaque;
    BlockJob *job = bs->job;

    if (job) {
        BlockJobInfoList *elem = g_new0(BlockJobInfoList, 1);
        elem->value = block_job_query(bs->job);
        (*prev)->next = elem;
        *prev = elem;
    }
}

BlockJobInfoList *qmp_query_block_jobs(Error **errp)
{
    /* Dummy is a fake list element for holding the head pointer */
    BlockJobInfoList dummy = {};
    BlockJobInfoList *prev = &dummy;
    bdrv_iterate(do_qmp_query_block_jobs_one, &prev);
    return dummy.next;
}<|MERGE_RESOLUTION|>--- conflicted
+++ resolved
@@ -7,12 +7,10 @@
  * later.  See the COPYING file in the top-level directory.
  */
 
+#include "block.h"
 #include "blockdev.h"
-<<<<<<< HEAD
 #include "hw/block-common.h"
-=======
 #include "blockjob.h"
->>>>>>> 16c7c4dc
 #include "monitor.h"
 #include "qerror.h"
 #include "qemu-option.h"
