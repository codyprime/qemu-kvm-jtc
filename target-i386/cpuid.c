/*
 *  i386 CPUID helper functions
 *
 *  Copyright (c) 2003 Fabrice Bellard
 *
 * This library is free software; you can redistribute it and/or
 * modify it under the terms of the GNU Lesser General Public
 * License as published by the Free Software Foundation; either
 * version 2 of the License, or (at your option) any later version.
 *
 * This library is distributed in the hope that it will be useful,
 * but WITHOUT ANY WARRANTY; without even the implied warranty of
 * MERCHANTABILITY or FITNESS FOR A PARTICULAR PURPOSE.  See the GNU
 * Lesser General Public License for more details.
 *
 * You should have received a copy of the GNU Lesser General Public
 * License along with this library; if not, see <http://www.gnu.org/licenses/>.
 */
#include <stdlib.h>
#include <stdio.h>
#include <string.h>
#include <inttypes.h>

#include "cpu.h"
#include "kvm.h"

#include "qemu-option.h"
#include "qemu-config.h"

/* feature flags taken from "Intel Processor Identification and the CPUID
 * Instruction" and AMD's "CPUID Specification".  In cases of disagreement
 * between feature naming conventions, aliases may be added.
 */
static const char *feature_name[] = {
    "fpu", "vme", "de", "pse",
    "tsc", "msr", "pae", "mce",
    "cx8", "apic", NULL, "sep",
    "mtrr", "pge", "mca", "cmov",
    "pat", "pse36", "pn" /* Intel psn */, "clflush" /* Intel clfsh */,
    NULL, "ds" /* Intel dts */, "acpi", "mmx",
    "fxsr", "sse", "sse2", "ss",
    "ht" /* Intel htt */, "tm", "ia64", "pbe",
};
static const char *ext_feature_name[] = {
    "pni|sse3" /* Intel,AMD sse3 */, "pclmuldq", "dtes64", "monitor",
    "ds_cpl", "vmx", "smx", "est",
    "tm2", "ssse3", "cid", NULL,
    "fma", "cx16", "xtpr", "pdcm",
    NULL, NULL, "dca", "sse4.1|sse4_1",
    "sse4.2|sse4_2", "x2apic", "movbe", "popcnt",
    NULL, "aes", "xsave", "osxsave",
    "avx", NULL, NULL, "hypervisor",
};
static const char *ext2_feature_name[] = {
    "fpu", "vme", "de", "pse",
    "tsc", "msr", "pae", "mce",
    "cx8" /* AMD CMPXCHG8B */, "apic", NULL, "syscall",
    "mtrr", "pge", "mca", "cmov",
    "pat", "pse36", NULL, NULL /* Linux mp */,
    "nx" /* Intel xd */, NULL, "mmxext", "mmx",
    "fxsr", "fxsr_opt" /* AMD ffxsr */, "pdpe1gb" /* AMD Page1GB */, "rdtscp",
    NULL, "lm" /* Intel 64 */, "3dnowext", "3dnow",
};
static const char *ext3_feature_name[] = {
    "lahf_lm" /* AMD LahfSahf */, "cmp_legacy", "svm", "extapic" /* AMD ExtApicSpace */,
    "cr8legacy" /* AMD AltMovCr8 */, "abm", "sse4a", "misalignsse",
    "3dnowprefetch", "osvw", "ibs", "xop",
    "skinit", "wdt", NULL, NULL,
    "fma4", NULL, "cvt16", "nodeid_msr",
    NULL, NULL, NULL, NULL,
    NULL, NULL, NULL, NULL,
    NULL, NULL, NULL, NULL,
};

static const char *kvm_feature_name[] = {
    "kvmclock", "kvm_nopiodelay", "kvm_mmu", NULL, NULL, NULL, NULL, NULL,
    NULL, NULL, NULL, NULL, NULL, NULL, NULL, NULL,
    NULL, NULL, NULL, NULL, NULL, NULL, NULL, NULL,
    NULL, NULL, NULL, NULL, NULL, NULL, NULL, NULL,
};

static const char *svm_feature_name[] = {
    "npt", "lbrv", "svm_lock", "nrip_save",
    "tsc_scale", "vmcb_clean",  "flushbyasid", "decodeassists",
    NULL, NULL, "pause_filter", NULL,
    "pfthreshold", NULL, NULL, NULL,
    NULL, NULL, NULL, NULL,
    NULL, NULL, NULL, NULL,
    NULL, NULL, NULL, NULL,
    NULL, NULL, NULL, NULL,
};

/* collects per-function cpuid data
 */
typedef struct model_features_t {
    uint32_t *guest_feat;
    uint32_t *host_feat;
    uint32_t check_feat;
    const char **flag_names;
    uint32_t cpuid;
    } model_features_t;

int check_cpuid = 0;
int enforce_cpuid = 0;

static void host_cpuid(uint32_t function, uint32_t count,
                       uint32_t *eax, uint32_t *ebx,
                       uint32_t *ecx, uint32_t *edx)
{
#if defined(CONFIG_KVM)
    uint32_t vec[4];

#ifdef __x86_64__
    asm volatile("cpuid"
                 : "=a"(vec[0]), "=b"(vec[1]),
                   "=c"(vec[2]), "=d"(vec[3])
                 : "0"(function), "c"(count) : "cc");
#else
    asm volatile("pusha \n\t"
                 "cpuid \n\t"
                 "mov %%eax, 0(%2) \n\t"
                 "mov %%ebx, 4(%2) \n\t"
                 "mov %%ecx, 8(%2) \n\t"
                 "mov %%edx, 12(%2) \n\t"
                 "popa"
                 : : "a"(function), "c"(count), "S"(vec)
                 : "memory", "cc");
#endif

    if (eax)
        *eax = vec[0];
    if (ebx)
        *ebx = vec[1];
    if (ecx)
        *ecx = vec[2];
    if (edx)
        *edx = vec[3];
#endif
}

#define iswhite(c) ((c) && ((c) <= ' ' || '~' < (c)))

/* general substring compare of *[s1..e1) and *[s2..e2).  sx is start of
 * a substring.  ex if !NULL points to the first char after a substring,
 * otherwise the string is assumed to sized by a terminating nul.
 * Return lexical ordering of *s1:*s2.
 */
static int sstrcmp(const char *s1, const char *e1, const char *s2,
    const char *e2)
{
    for (;;) {
        if (!*s1 || !*s2 || *s1 != *s2)
            return (*s1 - *s2);
        ++s1, ++s2;
        if (s1 == e1 && s2 == e2)
            return (0);
        else if (s1 == e1)
            return (*s2);
        else if (s2 == e2)
            return (*s1);
    }
}

/* compare *[s..e) to *altstr.  *altstr may be a simple string or multiple
 * '|' delimited (possibly empty) strings in which case search for a match
 * within the alternatives proceeds left to right.  Return 0 for success,
 * non-zero otherwise.
 */
static int altcmp(const char *s, const char *e, const char *altstr)
{
    const char *p, *q;

    for (q = p = altstr; ; ) {
        while (*p && *p != '|')
            ++p;
        if ((q == p && !*s) || (q != p && !sstrcmp(s, e, q, p)))
            return (0);
        if (!*p)
            return (1);
        else
            q = ++p;
    }
}

/* search featureset for flag *[s..e), if found set corresponding bit in
 * *pval and return success, otherwise return zero
 */
static int lookup_feature(uint32_t *pval, const char *s, const char *e,
    const char **featureset)
{
    uint32_t mask;
    const char **ppc;

    for (mask = 1, ppc = featureset; mask; mask <<= 1, ++ppc)
        if (*ppc && !altcmp(s, e, *ppc)) {
            *pval |= mask;
            break;
        }
    return (mask ? 1 : 0);
}

static void add_flagname_to_bitmaps(const char *flagname, uint32_t *features,
                                    uint32_t *ext_features,
                                    uint32_t *ext2_features,
                                    uint32_t *ext3_features,
                                    uint32_t *kvm_features,
                                    uint32_t *svm_features)
{
    if (!lookup_feature(features, flagname, NULL, feature_name) &&
        !lookup_feature(ext_features, flagname, NULL, ext_feature_name) &&
        !lookup_feature(ext2_features, flagname, NULL, ext2_feature_name) &&
        !lookup_feature(ext3_features, flagname, NULL, ext3_feature_name) &&
        !lookup_feature(kvm_features, flagname, NULL, kvm_feature_name) &&
        !lookup_feature(svm_features, flagname, NULL, svm_feature_name))
            fprintf(stderr, "CPU feature %s not found\n", flagname);
}

typedef struct x86_def_t {
    struct x86_def_t *next;
    const char *name;
    uint32_t level;
    uint32_t vendor1, vendor2, vendor3;
    int family;
    int model;
    int stepping;
    uint32_t features, ext_features, ext2_features, ext3_features;
    uint32_t kvm_features, svm_features;
    uint32_t xlevel;
    char model_id[48];
    int vendor_override;
    uint32_t flags;
} x86_def_t;

#define I486_FEATURES (CPUID_FP87 | CPUID_VME | CPUID_PSE)
#define PENTIUM_FEATURES (I486_FEATURES | CPUID_DE | CPUID_TSC | \
          CPUID_MSR | CPUID_MCE | CPUID_CX8 | CPUID_MMX | CPUID_APIC)
#define PENTIUM2_FEATURES (PENTIUM_FEATURES | CPUID_PAE | CPUID_SEP | \
          CPUID_MTRR | CPUID_PGE | CPUID_MCA | CPUID_CMOV | CPUID_PAT | \
          CPUID_PSE36 | CPUID_FXSR)
#define PENTIUM3_FEATURES (PENTIUM2_FEATURES | CPUID_SSE)
#define PPRO_FEATURES (CPUID_FP87 | CPUID_DE | CPUID_PSE | CPUID_TSC | \
          CPUID_MSR | CPUID_MCE | CPUID_CX8 | CPUID_PGE | CPUID_CMOV | \
          CPUID_PAT | CPUID_FXSR | CPUID_MMX | CPUID_SSE | CPUID_SSE2 | \
          CPUID_PAE | CPUID_SEP | CPUID_APIC)
#define EXT2_FEATURE_MASK 0x0183F3FF

#define TCG_FEATURES (CPUID_FP87 | CPUID_PSE | CPUID_TSC | CPUID_MSR | \
          CPUID_PAE | CPUID_MCE | CPUID_CX8 | CPUID_APIC | CPUID_SEP | \
          CPUID_MTRR | CPUID_PGE | CPUID_MCA | CPUID_CMOV | CPUID_PAT | \
          CPUID_PSE36 | CPUID_CLFLUSH | CPUID_ACPI | CPUID_MMX | \
          CPUID_FXSR | CPUID_SSE | CPUID_SSE2 | CPUID_SS)
          /* partly implemented:
          CPUID_MTRR, CPUID_MCA, CPUID_CLFLUSH (needed for Win64)
          CPUID_PSE36 (needed for Solaris) */
          /* missing:
          CPUID_VME, CPUID_DTS, CPUID_SS, CPUID_HT, CPUID_TM, CPUID_PBE */
#define TCG_EXT_FEATURES (CPUID_EXT_SSE3 | CPUID_EXT_MONITOR | \
          CPUID_EXT_CX16 | CPUID_EXT_POPCNT | \
          CPUID_EXT_HYPERVISOR)
          /* missing:
          CPUID_EXT_DTES64, CPUID_EXT_DSCPL, CPUID_EXT_VMX, CPUID_EXT_EST,
          CPUID_EXT_TM2, CPUID_EXT_XTPR, CPUID_EXT_PDCM, CPUID_EXT_XSAVE */
#define TCG_EXT2_FEATURES ((TCG_FEATURES & EXT2_FEATURE_MASK) | \
          CPUID_EXT2_NX | CPUID_EXT2_MMXEXT | CPUID_EXT2_RDTSCP | \
          CPUID_EXT2_3DNOW | CPUID_EXT2_3DNOWEXT)
          /* missing:
          CPUID_EXT2_PDPE1GB */
#define TCG_EXT3_FEATURES (CPUID_EXT3_LAHF_LM | CPUID_EXT3_SVM | \
          CPUID_EXT3_CR8LEG | CPUID_EXT3_ABM | CPUID_EXT3_SSE4A)
#define TCG_SVM_FEATURES 0

/* maintains list of cpu model definitions
 */
static x86_def_t *x86_defs = {NULL};

/* built-in cpu model definitions (deprecated)
 */
static x86_def_t builtin_x86_defs[] = {
    {
        .name = "qemu64",
        .level = 4,
        .vendor1 = CPUID_VENDOR_AMD_1,
        .vendor2 = CPUID_VENDOR_AMD_2,
        .vendor3 = CPUID_VENDOR_AMD_3,
        .family = 6,
        .model = 2,
        .stepping = 3,
        .features = PPRO_FEATURES |
            CPUID_MTRR | CPUID_CLFLUSH | CPUID_MCA |
            CPUID_PSE36,
        .ext_features = CPUID_EXT_SSE3 | CPUID_EXT_CX16 | CPUID_EXT_POPCNT,
        .ext2_features = (PPRO_FEATURES & EXT2_FEATURE_MASK) |
            CPUID_EXT2_LM | CPUID_EXT2_SYSCALL | CPUID_EXT2_NX,
        .ext3_features = CPUID_EXT3_LAHF_LM | CPUID_EXT3_SVM |
            CPUID_EXT3_ABM | CPUID_EXT3_SSE4A,
        .xlevel = 0x8000000A,
        .model_id = "QEMU Virtual CPU version " QEMU_VERSION,
    },
    {
        .name = "phenom",
        .level = 5,
        .vendor1 = CPUID_VENDOR_AMD_1,
        .vendor2 = CPUID_VENDOR_AMD_2,
        .vendor3 = CPUID_VENDOR_AMD_3,
        .family = 16,
        .model = 2,
        .stepping = 3,
        .features = PPRO_FEATURES |
            CPUID_MTRR | CPUID_CLFLUSH | CPUID_MCA |
            CPUID_PSE36 | CPUID_VME | CPUID_HT,
        .ext_features = CPUID_EXT_SSE3 | CPUID_EXT_MONITOR | CPUID_EXT_CX16 |
            CPUID_EXT_POPCNT,
        .ext2_features = (PPRO_FEATURES & EXT2_FEATURE_MASK) |
            CPUID_EXT2_LM | CPUID_EXT2_SYSCALL | CPUID_EXT2_NX |
            CPUID_EXT2_3DNOW | CPUID_EXT2_3DNOWEXT | CPUID_EXT2_MMXEXT |
            CPUID_EXT2_FFXSR | CPUID_EXT2_PDPE1GB | CPUID_EXT2_RDTSCP,
        /* Missing: CPUID_EXT3_CMP_LEG, CPUID_EXT3_EXTAPIC,
                    CPUID_EXT3_CR8LEG,
                    CPUID_EXT3_MISALIGNSSE, CPUID_EXT3_3DNOWPREFETCH,
                    CPUID_EXT3_OSVW, CPUID_EXT3_IBS */
        .ext3_features = CPUID_EXT3_LAHF_LM | CPUID_EXT3_SVM |
            CPUID_EXT3_ABM | CPUID_EXT3_SSE4A,
        .svm_features = CPUID_SVM_NPT | CPUID_SVM_LBRV,
        .xlevel = 0x8000001A,
        .model_id = "AMD Phenom(tm) 9550 Quad-Core Processor"
    },
    {
        .name = "core2duo",
        .level = 10,
        .family = 6,
        .model = 15,
        .stepping = 11,
        .features = PPRO_FEATURES |
            CPUID_MTRR | CPUID_CLFLUSH | CPUID_MCA |
            CPUID_PSE36 | CPUID_VME | CPUID_DTS | CPUID_ACPI | CPUID_SS |
            CPUID_HT | CPUID_TM | CPUID_PBE,
        .ext_features = CPUID_EXT_SSE3 | CPUID_EXT_MONITOR | CPUID_EXT_SSSE3 |
            CPUID_EXT_DTES64 | CPUID_EXT_DSCPL | CPUID_EXT_VMX | CPUID_EXT_EST |
            CPUID_EXT_TM2 | CPUID_EXT_CX16 | CPUID_EXT_XTPR | CPUID_EXT_PDCM,
        .ext2_features = CPUID_EXT2_LM | CPUID_EXT2_SYSCALL | CPUID_EXT2_NX,
        .ext3_features = CPUID_EXT3_LAHF_LM,
        .xlevel = 0x80000008,
        .model_id = "Intel(R) Core(TM)2 Duo CPU     T7700  @ 2.40GHz",
    },
    {
        .name = "kvm64",
        .level = 5,
        .vendor1 = CPUID_VENDOR_INTEL_1,
        .vendor2 = CPUID_VENDOR_INTEL_2,
        .vendor3 = CPUID_VENDOR_INTEL_3,
        .family = 15,
        .model = 6,
        .stepping = 1,
        /* Missing: CPUID_VME, CPUID_HT */
        .features = PPRO_FEATURES |
            CPUID_MTRR | CPUID_CLFLUSH | CPUID_MCA |
            CPUID_PSE36,
        /* Missing: CPUID_EXT_POPCNT, CPUID_EXT_MONITOR */
        .ext_features = CPUID_EXT_SSE3 | CPUID_EXT_CX16,
        /* Missing: CPUID_EXT2_PDPE1GB, CPUID_EXT2_RDTSCP */
        .ext2_features = (PPRO_FEATURES & EXT2_FEATURE_MASK) |
            CPUID_EXT2_LM | CPUID_EXT2_SYSCALL | CPUID_EXT2_NX,
        /* Missing: CPUID_EXT3_LAHF_LM, CPUID_EXT3_CMP_LEG, CPUID_EXT3_EXTAPIC,
                    CPUID_EXT3_CR8LEG, CPUID_EXT3_ABM, CPUID_EXT3_SSE4A,
                    CPUID_EXT3_MISALIGNSSE, CPUID_EXT3_3DNOWPREFETCH,
                    CPUID_EXT3_OSVW, CPUID_EXT3_IBS, CPUID_EXT3_SVM */
        .ext3_features = 0,
        .xlevel = 0x80000008,
        .model_id = "Common KVM processor"
    },
    {
        .name = "qemu32",
        .level = 4,
        .family = 6,
        .model = 3,
        .stepping = 3,
        .features = PPRO_FEATURES,
        .ext_features = CPUID_EXT_SSE3 | CPUID_EXT_POPCNT,
        .xlevel = 0x80000004,
        .model_id = "QEMU Virtual CPU version " QEMU_VERSION,
    },
    {
        .name = "kvm32",
        .level = 5,
        .family = 15,
        .model = 6,
        .stepping = 1,
        .features = PPRO_FEATURES |
            CPUID_MTRR | CPUID_CLFLUSH | CPUID_MCA | CPUID_PSE36,
        .ext_features = CPUID_EXT_SSE3,
        .ext2_features = PPRO_FEATURES & EXT2_FEATURE_MASK,
        .ext3_features = 0,
        .xlevel = 0x80000008,
        .model_id = "Common 32-bit KVM processor"
    },
    {
        .name = "coreduo",
        .level = 10,
        .family = 6,
        .model = 14,
        .stepping = 8,
        .features = PPRO_FEATURES | CPUID_VME |
            CPUID_MTRR | CPUID_CLFLUSH | CPUID_MCA | CPUID_DTS | CPUID_ACPI |
            CPUID_SS | CPUID_HT | CPUID_TM | CPUID_PBE,
        .ext_features = CPUID_EXT_SSE3 | CPUID_EXT_MONITOR | CPUID_EXT_VMX |
            CPUID_EXT_EST | CPUID_EXT_TM2 | CPUID_EXT_XTPR | CPUID_EXT_PDCM,
        .ext2_features = CPUID_EXT2_NX,
        .xlevel = 0x80000008,
        .model_id = "Genuine Intel(R) CPU           T2600  @ 2.16GHz",
    },
    {
        .name = "486",
        .level = 1,
        .family = 4,
        .model = 0,
        .stepping = 0,
        .features = I486_FEATURES,
        .xlevel = 0,
    },
    {
        .name = "pentium",
        .level = 1,
        .family = 5,
        .model = 4,
        .stepping = 3,
        .features = PENTIUM_FEATURES,
        .xlevel = 0,
    },
    {
        .name = "pentium2",
        .level = 2,
        .family = 6,
        .model = 5,
        .stepping = 2,
        .features = PENTIUM2_FEATURES,
        .xlevel = 0,
    },
    {
        .name = "pentium3",
        .level = 2,
        .family = 6,
        .model = 7,
        .stepping = 3,
        .features = PENTIUM3_FEATURES,
        .xlevel = 0,
    },
    {
        .name = "athlon",
        .level = 2,
        .vendor1 = CPUID_VENDOR_AMD_1,
        .vendor2 = CPUID_VENDOR_AMD_2,
        .vendor3 = CPUID_VENDOR_AMD_3,
        .family = 6,
        .model = 2,
        .stepping = 3,
        .features = PPRO_FEATURES | CPUID_PSE36 | CPUID_VME | CPUID_MTRR | CPUID_MCA,
        .ext2_features = (PPRO_FEATURES & EXT2_FEATURE_MASK) | CPUID_EXT2_MMXEXT | CPUID_EXT2_3DNOW | CPUID_EXT2_3DNOWEXT,
        .xlevel = 0x80000008,
        /* XXX: put another string ? */
        .model_id = "QEMU Virtual CPU version " QEMU_VERSION,
    },
    {
        .name = "n270",
        /* original is on level 10 */
        .level = 5,
        .family = 6,
        .model = 28,
        .stepping = 2,
        .features = PPRO_FEATURES |
            CPUID_MTRR | CPUID_CLFLUSH | CPUID_MCA | CPUID_VME | CPUID_DTS |
            CPUID_ACPI | CPUID_SS | CPUID_HT | CPUID_TM | CPUID_PBE,
            /* Some CPUs got no CPUID_SEP */
        .ext_features = CPUID_EXT_SSE3 | CPUID_EXT_MONITOR | CPUID_EXT_SSSE3 |
            CPUID_EXT_DSCPL | CPUID_EXT_EST | CPUID_EXT_TM2 | CPUID_EXT_XTPR,
        .ext2_features = (PPRO_FEATURES & EXT2_FEATURE_MASK) | CPUID_EXT2_NX,
        .ext3_features = CPUID_EXT3_LAHF_LM,
        .xlevel = 0x8000000A,
        .model_id = "Intel(R) Atom(TM) CPU N270   @ 1.60GHz",
    },
};

static int cpu_x86_fill_model_id(char *str)
{
    uint32_t eax = 0, ebx = 0, ecx = 0, edx = 0;
    int i;

    for (i = 0; i < 3; i++) {
        host_cpuid(0x80000002 + i, 0, &eax, &ebx, &ecx, &edx);
        memcpy(str + i * 16 +  0, &eax, 4);
        memcpy(str + i * 16 +  4, &ebx, 4);
        memcpy(str + i * 16 +  8, &ecx, 4);
        memcpy(str + i * 16 + 12, &edx, 4);
    }
    return 0;
}

static int cpu_x86_fill_host(x86_def_t *x86_cpu_def)
{
    uint32_t eax = 0, ebx = 0, ecx = 0, edx = 0;

    x86_cpu_def->name = "host";
    host_cpuid(0x0, 0, &eax, &ebx, &ecx, &edx);
    x86_cpu_def->level = eax;
    x86_cpu_def->vendor1 = ebx;
    x86_cpu_def->vendor2 = edx;
    x86_cpu_def->vendor3 = ecx;

    host_cpuid(0x1, 0, &eax, &ebx, &ecx, &edx);
    x86_cpu_def->family = ((eax >> 8) & 0x0F) + ((eax >> 20) & 0xFF);
    x86_cpu_def->model = ((eax >> 4) & 0x0F) | ((eax & 0xF0000) >> 12);
    x86_cpu_def->stepping = eax & 0x0F;
    x86_cpu_def->ext_features = ecx;
    x86_cpu_def->features = edx;

    host_cpuid(0x80000000, 0, &eax, &ebx, &ecx, &edx);
    x86_cpu_def->xlevel = eax;

    host_cpuid(0x80000001, 0, &eax, &ebx, &ecx, &edx);
    x86_cpu_def->ext2_features = edx;
    x86_cpu_def->ext3_features = ecx;
    cpu_x86_fill_model_id(x86_cpu_def->model_id);
    x86_cpu_def->vendor_override = 0;


    /*
     * Every SVM feature requires emulation support in KVM - so we can't just
     * read the host features here. KVM might even support SVM features not
     * available on the host hardware. Just set all bits and mask out the
     * unsupported ones later.
     */
    x86_cpu_def->svm_features = -1;

    return 0;
}

static int unavailable_host_feature(struct model_features_t *f, uint32_t mask)
{
    int i;

    for (i = 0; i < 32; ++i)
        if (1 << i & mask) {
            fprintf(stderr, "warning: host cpuid %04x_%04x lacks requested"
                " flag '%s' [0x%08x]\n",
                f->cpuid >> 16, f->cpuid & 0xffff,
                f->flag_names[i] ? f->flag_names[i] : "[reserved]", mask);
            break;
        }
    return 0;
}

/* best effort attempt to inform user requested cpu flags aren't making
 * their way to the guest.  Note: ft[].check_feat ideally should be
 * specified via a guest_def field to suppress report of extraneous flags.
 */
static int check_features_against_host(x86_def_t *guest_def)
{
    x86_def_t host_def;
    uint32_t mask;
    int rv, i;
    struct model_features_t ft[] = {
        {&guest_def->features, &host_def.features,
            ~0, feature_name, 0x00000000},
        {&guest_def->ext_features, &host_def.ext_features,
            ~CPUID_EXT_HYPERVISOR, ext_feature_name, 0x00000001},
        {&guest_def->ext2_features, &host_def.ext2_features,
            ~PPRO_FEATURES, ext2_feature_name, 0x80000000},
        {&guest_def->ext3_features, &host_def.ext3_features,
            ~CPUID_EXT3_SVM, ext3_feature_name, 0x80000001}};

    cpu_x86_fill_host(&host_def);
    for (rv = 0, i = 0; i < ARRAY_SIZE(ft); ++i)
        for (mask = 1; mask; mask <<= 1)
            if (ft[i].check_feat & mask && *ft[i].guest_feat & mask &&
                !(*ft[i].host_feat & mask)) {
                    unavailable_host_feature(&ft[i], mask);
                    rv = 1;
                }
    return rv;
}

static int cpu_x86_find_by_name(x86_def_t *x86_cpu_def, const char *cpu_model)
{
    unsigned int i;
    x86_def_t *def;

    char *s = strdup(cpu_model);
    char *featurestr, *name = strtok(s, ",");
    /* Features to be added*/
    uint32_t plus_features = 0, plus_ext_features = 0;
    uint32_t plus_ext2_features = 0, plus_ext3_features = 0;
    uint32_t plus_kvm_features = 0, plus_svm_features = 0;
    /* Features to be removed */
    uint32_t minus_features = 0, minus_ext_features = 0;
    uint32_t minus_ext2_features = 0, minus_ext3_features = 0;
    uint32_t minus_kvm_features = 0, minus_svm_features = 0;
    uint32_t numvalue;

    for (def = x86_defs; def; def = def->next)
        if (!strcmp(name, def->name))
            break;
    if (kvm_enabled() && strcmp(name, "host") == 0) {
        cpu_x86_fill_host(x86_cpu_def);
    } else if (!def) {
        goto error;
    } else {
        memcpy(x86_cpu_def, def, sizeof(*def));
    }

    plus_kvm_features = ~0; /* not supported bits will be filtered out later */

    add_flagname_to_bitmaps("hypervisor", &plus_features,
        &plus_ext_features, &plus_ext2_features, &plus_ext3_features,
        &plus_kvm_features, &plus_svm_features);

    featurestr = strtok(NULL, ",");

    while (featurestr) {
        char *val;
        if (featurestr[0] == '+') {
            add_flagname_to_bitmaps(featurestr + 1, &plus_features,
                            &plus_ext_features, &plus_ext2_features,
                            &plus_ext3_features, &plus_kvm_features,
                            &plus_svm_features);
        } else if (featurestr[0] == '-') {
            add_flagname_to_bitmaps(featurestr + 1, &minus_features,
                            &minus_ext_features, &minus_ext2_features,
                            &minus_ext3_features, &minus_kvm_features,
                            &minus_svm_features);
        } else if ((val = strchr(featurestr, '='))) {
            *val = 0; val++;
            if (!strcmp(featurestr, "family")) {
                char *err;
                numvalue = strtoul(val, &err, 0);
                if (!*val || *err) {
                    fprintf(stderr, "bad numerical value %s\n", val);
                    goto error;
                }
                x86_cpu_def->family = numvalue;
            } else if (!strcmp(featurestr, "model")) {
                char *err;
                numvalue = strtoul(val, &err, 0);
                if (!*val || *err || numvalue > 0xff) {
                    fprintf(stderr, "bad numerical value %s\n", val);
                    goto error;
                }
                x86_cpu_def->model = numvalue;
            } else if (!strcmp(featurestr, "stepping")) {
                char *err;
                numvalue = strtoul(val, &err, 0);
                if (!*val || *err || numvalue > 0xf) {
                    fprintf(stderr, "bad numerical value %s\n", val);
                    goto error;
                }
                x86_cpu_def->stepping = numvalue ;
            } else if (!strcmp(featurestr, "level")) {
                char *err;
                numvalue = strtoul(val, &err, 0);
                if (!*val || *err) {
                    fprintf(stderr, "bad numerical value %s\n", val);
                    goto error;
                }
                x86_cpu_def->level = numvalue;
            } else if (!strcmp(featurestr, "xlevel")) {
                char *err;
                numvalue = strtoul(val, &err, 0);
                if (!*val || *err) {
                    fprintf(stderr, "bad numerical value %s\n", val);
                    goto error;
                }
                if (numvalue < 0x80000000) {
                    numvalue += 0x80000000;
                }
                x86_cpu_def->xlevel = numvalue;
            } else if (!strcmp(featurestr, "vendor")) {
                if (strlen(val) != 12) {
                    fprintf(stderr, "vendor string must be 12 chars long\n");
                    goto error;
                }
                x86_cpu_def->vendor1 = 0;
                x86_cpu_def->vendor2 = 0;
                x86_cpu_def->vendor3 = 0;
                for(i = 0; i < 4; i++) {
                    x86_cpu_def->vendor1 |= ((uint8_t)val[i    ]) << (8 * i);
                    x86_cpu_def->vendor2 |= ((uint8_t)val[i + 4]) << (8 * i);
                    x86_cpu_def->vendor3 |= ((uint8_t)val[i + 8]) << (8 * i);
                }
                x86_cpu_def->vendor_override = 1;
            } else if (!strcmp(featurestr, "model_id")) {
                pstrcpy(x86_cpu_def->model_id, sizeof(x86_cpu_def->model_id),
                        val);
            } else {
                fprintf(stderr, "unrecognized feature %s\n", featurestr);
                goto error;
            }
        } else if (!strcmp(featurestr, "check")) {
            check_cpuid = 1;
        } else if (!strcmp(featurestr, "enforce")) {
            check_cpuid = enforce_cpuid = 1;
        } else {
            fprintf(stderr, "feature string `%s' not in format (+feature|-feature|feature=xyz)\n", featurestr);
            goto error;
        }
        featurestr = strtok(NULL, ",");
    }
    x86_cpu_def->features |= plus_features;
    x86_cpu_def->ext_features |= plus_ext_features;
    x86_cpu_def->ext2_features |= plus_ext2_features;
    x86_cpu_def->ext3_features |= plus_ext3_features;
    x86_cpu_def->kvm_features |= plus_kvm_features;
    x86_cpu_def->svm_features |= plus_svm_features;
    x86_cpu_def->features &= ~minus_features;
    x86_cpu_def->ext_features &= ~minus_ext_features;
    x86_cpu_def->ext2_features &= ~minus_ext2_features;
    x86_cpu_def->ext3_features &= ~minus_ext3_features;
    x86_cpu_def->kvm_features &= ~minus_kvm_features;
    x86_cpu_def->svm_features &= ~minus_svm_features;
    if (check_cpuid) {
        if (check_features_against_host(x86_cpu_def) && enforce_cpuid)
            goto error;
    }
    free(s);
    return 0;

error:
    free(s);
    return -1;
}

/* generate a composite string into buf of all cpuid names in featureset
 * selected by fbits.  indicate truncation at bufsize in the event of overflow.
 * if flags, suppress names undefined in featureset.
 */
static void listflags(char *buf, int bufsize, uint32_t fbits,
    const char **featureset, uint32_t flags)
{
    const char **p = &featureset[31];
    char *q, *b, bit;
    int nc;

    b = 4 <= bufsize ? buf + (bufsize -= 3) - 1 : NULL;
    *buf = '\0';
    for (q = buf, bit = 31; fbits && bufsize; --p, fbits &= ~(1 << bit), --bit)
        if (fbits & 1 << bit && (*p || !flags)) {
            if (*p)
                nc = snprintf(q, bufsize, "%s%s", q == buf ? "" : " ", *p);
            else
                nc = snprintf(q, bufsize, "%s[%d]", q == buf ? "" : " ", bit);
            if (bufsize <= nc) {
                if (b) {
                    memcpy(b, "...", sizeof("..."));
                }
                return;
            }
            q += nc;
            bufsize -= nc;
        }
}

/* generate CPU information:
 * -?        list model names
 * -?model   list model names/IDs
 * -?dump    output all model (x86_def_t) data
 * -?cpuid   list all recognized cpuid flag names
 */
void x86_cpu_list (FILE *f, int (*cpu_fprintf)(FILE *f, const char *fmt, ...),
                  const char *optarg)
{
    unsigned char model = !strcmp("?model", optarg);
    unsigned char dump = !strcmp("?dump", optarg);
    unsigned char cpuid = !strcmp("?cpuid", optarg);
    x86_def_t *def;
    char buf[256];

    if (cpuid) {
        (*cpu_fprintf)(f, "Recognized CPUID flags:\n");
        listflags(buf, sizeof (buf), (uint32_t)~0, feature_name, 1);
        (*cpu_fprintf)(f, "  f_edx: %s\n", buf);
        listflags(buf, sizeof (buf), (uint32_t)~0, ext_feature_name, 1);
        (*cpu_fprintf)(f, "  f_ecx: %s\n", buf);
        listflags(buf, sizeof (buf), (uint32_t)~0, ext2_feature_name, 1);
        (*cpu_fprintf)(f, "  extf_edx: %s\n", buf);
        listflags(buf, sizeof (buf), (uint32_t)~0, ext3_feature_name, 1);
        (*cpu_fprintf)(f, "  extf_ecx: %s\n", buf);
        return;
    }
    for (def = x86_defs; def; def = def->next) {
        snprintf(buf, sizeof (buf), def->flags ? "[%s]": "%s", def->name);
        if (model || dump) {
            (*cpu_fprintf)(f, "x86 %16s  %-48s\n", buf, def->model_id);
        } else {
            (*cpu_fprintf)(f, "x86 %16s\n", buf);
        }
        if (dump) {
            memcpy(buf, &def->vendor1, sizeof (def->vendor1));
            memcpy(buf + 4, &def->vendor2, sizeof (def->vendor2));
            memcpy(buf + 8, &def->vendor3, sizeof (def->vendor3));
            buf[12] = '\0';
            (*cpu_fprintf)(f,
                "  family %d model %d stepping %d level %d xlevel 0x%x"
                " vendor \"%s\"\n",
                def->family, def->model, def->stepping, def->level,
                def->xlevel, buf);
            listflags(buf, sizeof (buf), def->features, feature_name, 0);
            (*cpu_fprintf)(f, "  feature_edx %08x (%s)\n", def->features,
                buf);
            listflags(buf, sizeof (buf), def->ext_features, ext_feature_name,
                0);
            (*cpu_fprintf)(f, "  feature_ecx %08x (%s)\n", def->ext_features,
                buf);
            listflags(buf, sizeof (buf), def->ext2_features, ext2_feature_name,
                0);
            (*cpu_fprintf)(f, "  extfeature_edx %08x (%s)\n",
                def->ext2_features, buf);
            listflags(buf, sizeof (buf), def->ext3_features, ext3_feature_name,
                0);
            (*cpu_fprintf)(f, "  extfeature_ecx %08x (%s)\n",
                def->ext3_features, buf);
            (*cpu_fprintf)(f, "\n");
        }
    }
    if (kvm_enabled()) {
        (*cpu_fprintf)(f, "x86 %16s\n", "[host]");
    }
}

int cpu_x86_register (CPUX86State *env, const char *cpu_model)
{
    x86_def_t def1, *def = &def1;

    memset(def, 0, sizeof(*def));

    if (cpu_x86_find_by_name(def, cpu_model) < 0)
        return -1;
    if (def->vendor1) {
        env->cpuid_vendor1 = def->vendor1;
        env->cpuid_vendor2 = def->vendor2;
        env->cpuid_vendor3 = def->vendor3;
    } else {
        env->cpuid_vendor1 = CPUID_VENDOR_INTEL_1;
        env->cpuid_vendor2 = CPUID_VENDOR_INTEL_2;
        env->cpuid_vendor3 = CPUID_VENDOR_INTEL_3;
    }
    env->cpuid_vendor_override = def->vendor_override;
    env->cpuid_level = def->level;
    if (def->family > 0x0f)
        env->cpuid_version = 0xf00 | ((def->family - 0x0f) << 20);
    else
        env->cpuid_version = def->family << 8;
    env->cpuid_version |= ((def->model & 0xf) << 4) | ((def->model >> 4) << 16);
    env->cpuid_version |= def->stepping;
    env->cpuid_features = def->features;
    env->pat = 0x0007040600070406ULL;
    env->cpuid_ext_features = def->ext_features;
    env->cpuid_ext2_features = def->ext2_features;
    env->cpuid_ext3_features = def->ext3_features;
    env->cpuid_xlevel = def->xlevel;
    env->cpuid_kvm_features = def->kvm_features;
    env->cpuid_svm_features = def->svm_features;
    if (!kvm_enabled()) {
        env->cpuid_features &= TCG_FEATURES;
        env->cpuid_ext_features &= TCG_EXT_FEATURES;
        env->cpuid_ext2_features &= (TCG_EXT2_FEATURES
#ifdef TARGET_X86_64
            | CPUID_EXT2_SYSCALL | CPUID_EXT2_LM
#endif
            );
        env->cpuid_ext3_features &= TCG_EXT3_FEATURES;
        env->cpuid_svm_features &= TCG_SVM_FEATURES;
    }
    {
        const char *model_id = def->model_id;
        int c, len, i;
        if (!model_id)
            model_id = "";
        len = strlen(model_id);
        for(i = 0; i < 48; i++) {
            if (i >= len)
                c = '\0';
            else
                c = (uint8_t)model_id[i];
            env->cpuid_model[i >> 2] |= c << (8 * (i & 3));
        }
    }
    return 0;
}

#if !defined(CONFIG_USER_ONLY)
/* copy vendor id string to 32 bit register, nul pad as needed
 */
static void cpyid(const char *s, uint32_t *id)
{
    char *d = (char *)id;
    char i;

    for (i = sizeof (*id); i--; )
        *d++ = *s ? *s++ : '\0';
}

/* interpret radix and convert from string to arbitrary scalar,
 * otherwise flag failure
 */
#define setscalar(pval, str, perr)                      \
{                                                       \
    char *pend;                                         \
    unsigned long ul;                                   \
                                                        \
    ul = strtoul(str, &pend, 0);                        \
    *str && !*pend ? (*pval = ul) : (*perr = 1);        \
}

/* map cpuid options to feature bits, otherwise return failure
 * (option tags in *str are delimited by whitespace)
 */
static void setfeatures(uint32_t *pval, const char *str,
    const char **featureset, int *perr)
{
    const char *p, *q;

    for (q = p = str; *p || *q; q = p) {
        while (iswhite(*p))
            q = ++p;
        while (*p && !iswhite(*p))
            ++p;
        if (!*q && !*p)
            return;
        if (!lookup_feature(pval, q, p, featureset)) {
            fprintf(stderr, "error: feature \"%.*s\" not available in set\n",
                (int)(p - q), q);
            *perr = 1;
            return;
        }
    }
}

/* map config file options to x86_def_t form
 */
static int cpudef_setfield(const char *name, const char *str, void *opaque)
{
    x86_def_t *def = opaque;
    int err = 0;

    if (!strcmp(name, "name")) {
        def->name = strdup(str);
    } else if (!strcmp(name, "model_id")) {
        strncpy(def->model_id, str, sizeof (def->model_id));
    } else if (!strcmp(name, "level")) {
        setscalar(&def->level, str, &err)
    } else if (!strcmp(name, "vendor")) {
        cpyid(&str[0], &def->vendor1);
        cpyid(&str[4], &def->vendor2);
        cpyid(&str[8], &def->vendor3);
    } else if (!strcmp(name, "family")) {
        setscalar(&def->family, str, &err)
    } else if (!strcmp(name, "model")) {
        setscalar(&def->model, str, &err)
    } else if (!strcmp(name, "stepping")) {
        setscalar(&def->stepping, str, &err)
    } else if (!strcmp(name, "feature_edx")) {
        setfeatures(&def->features, str, feature_name, &err);
    } else if (!strcmp(name, "feature_ecx")) {
        setfeatures(&def->ext_features, str, ext_feature_name, &err);
    } else if (!strcmp(name, "extfeature_edx")) {
        setfeatures(&def->ext2_features, str, ext2_feature_name, &err);
    } else if (!strcmp(name, "extfeature_ecx")) {
        setfeatures(&def->ext3_features, str, ext3_feature_name, &err);
    } else if (!strcmp(name, "xlevel")) {
        setscalar(&def->xlevel, str, &err)
    } else {
        fprintf(stderr, "error: unknown option [%s = %s]\n", name, str);
        return (1);
    }
    if (err) {
        fprintf(stderr, "error: bad option value [%s = %s]\n", name, str);
        return (1);
    }
    return (0);
}

/* register config file entry as x86_def_t
 */
static int cpudef_register(QemuOpts *opts, void *opaque)
{
    x86_def_t *def = qemu_mallocz(sizeof (x86_def_t));

    qemu_opt_foreach(opts, cpudef_setfield, def, 1);
    def->next = x86_defs;
    x86_defs = def;
    return (0);
}

void cpu_clear_apic_feature(CPUX86State *env)
{
    env->cpuid_features &= ~CPUID_APIC;
}

#endif /* !CONFIG_USER_ONLY */

/* register "cpudef" models defined in configuration file.  Here we first
 * preload any built-in definitions
 */
void x86_cpudef_setup(void)
{
    int i;

    for (i = 0; i < ARRAY_SIZE(builtin_x86_defs); ++i) {
        builtin_x86_defs[i].next = x86_defs;
        builtin_x86_defs[i].flags = 1;
        x86_defs = &builtin_x86_defs[i];
    }
#if !defined(CONFIG_USER_ONLY)
    qemu_opts_foreach(qemu_find_opts("cpudef"), cpudef_register, NULL, 0);
#endif
}

static void get_cpuid_vendor(CPUX86State *env, uint32_t *ebx,
                             uint32_t *ecx, uint32_t *edx)
{
    *ebx = env->cpuid_vendor1;
    *edx = env->cpuid_vendor2;
    *ecx = env->cpuid_vendor3;

    /* sysenter isn't supported on compatibility mode on AMD, syscall
     * isn't supported in compatibility mode on Intel.
     * Normally we advertise the actual cpu vendor, but you can override
     * this if you want to use KVM's sysenter/syscall emulation
     * in compatibility mode and when doing cross vendor migration
     */
    if (kvm_enabled() && ! env->cpuid_vendor_override) {
        host_cpuid(0, 0, NULL, ebx, ecx, edx);
    }
}

void cpu_x86_cpuid(CPUX86State *env, uint32_t index, uint32_t count,
                   uint32_t *eax, uint32_t *ebx,
                   uint32_t *ecx, uint32_t *edx)
{
    /* test if maximum index reached */
    if (index & 0x80000000) {
        if (index > env->cpuid_xlevel)
            index = env->cpuid_level;
    } else {
        if (index > env->cpuid_level)
            index = env->cpuid_level;
    }

    switch(index) {
    case 0:
        *eax = env->cpuid_level;
        get_cpuid_vendor(env, ebx, ecx, edx);
        break;
    case 1:
        *eax = env->cpuid_version;
        *ebx = (env->cpuid_apic_id << 24) | 8 << 8; /* CLFLUSH size in quad words, Linux wants it. */
        *ecx = env->cpuid_ext_features;
        *edx = env->cpuid_features;
        if (env->nr_cores * env->nr_threads > 1) {
            *ebx |= (env->nr_cores * env->nr_threads) << 16;
            *edx |= 1 << 28;    /* HTT bit */
        }
        break;
    case 2:
        /* cache info: needed for Pentium Pro compatibility */
        *eax = 1;
        *ebx = 0;
        *ecx = 0;
        *edx = 0x2c307d;
        break;
    case 4:
        /* cache info: needed for Core compatibility */
        if (env->nr_cores > 1) {
            *eax = (env->nr_cores - 1) << 26;
        } else {
            *eax = 0;
        }
        switch (count) {
            case 0: /* L1 dcache info */
                *eax |= 0x0000121;
                *ebx = 0x1c0003f;
                *ecx = 0x000003f;
                *edx = 0x0000001;
                break;
            case 1: /* L1 icache info */
                *eax |= 0x0000122;
                *ebx = 0x1c0003f;
                *ecx = 0x000003f;
                *edx = 0x0000001;
                break;
            case 2: /* L2 cache info */
                *eax |= 0x0000143;
                if (env->nr_threads > 1) {
                    *eax |= (env->nr_threads - 1) << 14;
                }
                *ebx = 0x3c0003f;
                *ecx = 0x0000fff;
                *edx = 0x0000001;
                break;
            default: /* end of info */
                *eax = 0;
                *ebx = 0;
                *ecx = 0;
                *edx = 0;
                break;
        }
        break;
    case 5:
        /* mwait info: needed for Core compatibility */
        *eax = 0; /* Smallest monitor-line size in bytes */
        *ebx = 0; /* Largest monitor-line size in bytes */
        *ecx = CPUID_MWAIT_EMX | CPUID_MWAIT_IBE;
        *edx = 0;
        break;
    case 6:
        /* Thermal and Power Leaf */
        *eax = 0;
        *ebx = 0;
        *ecx = 0;
        *edx = 0;
        break;
    case 9:
        /* Direct Cache Access Information Leaf */
        *eax = 0; /* Bits 0-31 in DCA_CAP MSR */
        *ebx = 0;
        *ecx = 0;
        *edx = 0;
        break;
    case 0xA:
        /* Architectural Performance Monitoring Leaf */
        *eax = 0;
        *ebx = 0;
        *ecx = 0;
        *edx = 0;
        break;
    case 0xD:
        /* Processor Extended State */
        if (!(env->cpuid_ext_features & CPUID_EXT_XSAVE)) {
            *eax = 0;
            *ebx = 0;
            *ecx = 0;
            *edx = 0;
            break;
        }
        if (kvm_enabled()) {
            *eax = kvm_arch_get_supported_cpuid(env, 0xd, count, R_EAX);
            *ebx = kvm_arch_get_supported_cpuid(env, 0xd, count, R_EBX);
            *ecx = kvm_arch_get_supported_cpuid(env, 0xd, count, R_ECX);
            *edx = kvm_arch_get_supported_cpuid(env, 0xd, count, R_EDX);
        } else {
            *eax = 0;
            *ebx = 0;
            *ecx = 0;
            *edx = 0;
        }
        break;
    case 0x80000000:
        *eax = env->cpuid_xlevel;
        *ebx = env->cpuid_vendor1;
        *edx = env->cpuid_vendor2;
        *ecx = env->cpuid_vendor3;
        break;
    case 0x80000001:
        *eax = env->cpuid_version;
        *ebx = 0;
        *ecx = env->cpuid_ext3_features;
        *edx = env->cpuid_ext2_features;

        /* The Linux kernel checks for the CMPLegacy bit and
         * discards multiple thread information if it is set.
         * So dont set it here for Intel to make Linux guests happy.
         */
        if (env->nr_cores * env->nr_threads > 1) {
            uint32_t tebx, tecx, tedx;
            get_cpuid_vendor(env, &tebx, &tecx, &tedx);
            if (tebx != CPUID_VENDOR_INTEL_1 ||
                tedx != CPUID_VENDOR_INTEL_2 ||
                tecx != CPUID_VENDOR_INTEL_3) {
                *ecx |= 1 << 1;    /* CmpLegacy bit */
            }
        }
<<<<<<< HEAD

        if (kvm_enabled()) {
            uint32_t h_eax, h_edx;

            host_cpuid(index, 0, &h_eax, NULL, NULL, &h_edx);

            /* disable CPU features that the host does not support */

            /* long mode */
            if ((h_edx & 0x20000000) == 0 /* || !lm_capable_kernel */)
                *edx &= ~0x20000000;
            /* syscall */
            if ((h_edx & 0x00000800) == 0)
                *edx &= ~0x00000800;
            /* nx */
            if ((h_edx & 0x00100000) == 0)
                *edx &= ~0x00100000;

            /* disable CPU features that KVM cannot support */

            /* svm */
            if (!kvm_nested)
                *ecx &= ~CPUID_EXT3_SVM;
            /* 3dnow */
            *edx &= ~0xc0000000;
        }
=======
>>>>>>> 296acb64
        break;
    case 0x80000002:
    case 0x80000003:
    case 0x80000004:
        *eax = env->cpuid_model[(index - 0x80000002) * 4 + 0];
        *ebx = env->cpuid_model[(index - 0x80000002) * 4 + 1];
        *ecx = env->cpuid_model[(index - 0x80000002) * 4 + 2];
        *edx = env->cpuid_model[(index - 0x80000002) * 4 + 3];
        break;
    case 0x80000005:
        /* cache info (L1 cache) */
        *eax = 0x01ff01ff;
        *ebx = 0x01ff01ff;
        *ecx = 0x40020140;
        *edx = 0x40020140;
        break;
    case 0x80000006:
        /* cache info (L2 cache) */
        *eax = 0;
        *ebx = 0x42004200;
        *ecx = 0x02008140;
        *edx = 0;
        break;
    case 0x80000008:
        /* virtual & phys address size in low 2 bytes. */
/* XXX: This value must match the one used in the MMU code. */
        if (env->cpuid_ext2_features & CPUID_EXT2_LM) {
            /* 64 bit processor */
/* XXX: The physical address space is limited to 42 bits in exec.c. */
            *eax = 0x00003028;	/* 48 bits virtual, 40 bits physical */
        } else {
            if (env->cpuid_features & CPUID_PSE36)
                *eax = 0x00000024; /* 36 bits physical */
            else
                *eax = 0x00000020; /* 32 bits physical */
        }
        *ebx = 0;
        *ecx = 0;
        *edx = 0;
        if (env->nr_cores * env->nr_threads > 1) {
            *ecx |= (env->nr_cores * env->nr_threads) - 1;
        }
        break;
    case 0x8000000A:
	if (env->cpuid_ext3_features & CPUID_EXT3_SVM) {
		*eax = 0x00000001; /* SVM Revision */
		*ebx = 0x00000010; /* nr of ASIDs */
		*ecx = 0;
		*edx = env->cpuid_svm_features; /* optional features */
	} else {
		*eax = 0;
		*ebx = 0;
		*ecx = 0;
		*edx = 0;
	}
        break;
    default:
        /* reserved values: zero */
        *eax = 0;
        *ebx = 0;
        *ecx = 0;
        *edx = 0;
        break;
    }
}<|MERGE_RESOLUTION|>--- conflicted
+++ resolved
@@ -1176,8 +1176,6 @@
                 *ecx |= 1 << 1;    /* CmpLegacy bit */
             }
         }
-<<<<<<< HEAD
-
         if (kvm_enabled()) {
             uint32_t h_eax, h_edx;
 
@@ -1203,8 +1201,6 @@
             /* 3dnow */
             *edx &= ~0xc0000000;
         }
-=======
->>>>>>> 296acb64
         break;
     case 0x80000002:
     case 0x80000003:
