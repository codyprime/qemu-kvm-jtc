--- conflicted
+++ resolved
@@ -358,16 +358,12 @@
     struct kvm_cpuid_entry2 *c;
     uint32_t signature[3];
 
-<<<<<<< HEAD
     r = _kvm_arch_init_vcpu(env);
     if (r < 0) {
         return r;
     }
 
-    env->cpuid_features &= kvm_arch_get_supported_cpuid(env, 1, 0, R_EDX);
-=======
     env->cpuid_features &= kvm_arch_get_supported_cpuid(s, 1, 0, R_EDX);
->>>>>>> ba9bc59e
 
     i = env->cpuid_ext_features & CPUID_EXT_HYPERVISOR;
     env->cpuid_ext_features &= kvm_arch_get_supported_cpuid(s, 1, 0, R_ECX);
