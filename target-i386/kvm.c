/*
 * QEMU KVM support
 *
 * Copyright (C) 2006-2008 Qumranet Technologies
 * Copyright IBM, Corp. 2008
 *
 * Authors:
 *  Anthony Liguori   <aliguori@us.ibm.com>
 *
 * This work is licensed under the terms of the GNU GPL, version 2 or later.
 * See the COPYING file in the top-level directory.
 *
 */

#include <sys/types.h>
#include <sys/ioctl.h>
#include <sys/mman.h>
#include <sys/utsname.h>

#include <linux/kvm.h>
#include <linux/kvm_para.h>

#include "qemu-common.h"
#include "sysemu.h"
#include "kvm.h"
#include "cpu.h"
#include "gdbstub.h"
#include "host-utils.h"
#include "hw/pc.h"
#include "hw/apic.h"
#include "ioport.h"

//#define DEBUG_KVM

#ifdef DEBUG_KVM
#define DPRINTF(fmt, ...) \
    do { fprintf(stderr, fmt, ## __VA_ARGS__); } while (0)
#else
#define DPRINTF(fmt, ...) \
    do { } while (0)
#endif

#define MSR_KVM_WALL_CLOCK  0x11
#define MSR_KVM_SYSTEM_TIME 0x12

#ifndef BUS_MCEERR_AR
#define BUS_MCEERR_AR 4
#endif
#ifndef BUS_MCEERR_AO
#define BUS_MCEERR_AO 5
#endif

const KVMCapabilityInfo kvm_arch_required_capabilities[] = {
    KVM_CAP_INFO(SET_TSS_ADDR),
    KVM_CAP_INFO(EXT_CPUID),
    KVM_CAP_INFO(MP_STATE),
    KVM_CAP_LAST_INFO
};

static bool has_msr_star;
static bool has_msr_hsave_pa;
static bool has_msr_async_pf_en;
static int lm_capable_kernel;

static struct kvm_cpuid2 *try_get_cpuid(KVMState *s, int max)
{
    struct kvm_cpuid2 *cpuid;
    int r, size;

    size = sizeof(*cpuid) + max * sizeof(*cpuid->entries);
    cpuid = (struct kvm_cpuid2 *)qemu_mallocz(size);
    cpuid->nent = max;
    r = kvm_ioctl(s, KVM_GET_SUPPORTED_CPUID, cpuid);
    if (r == 0 && cpuid->nent >= max) {
        r = -E2BIG;
    }
    if (r < 0) {
        if (r == -E2BIG) {
            qemu_free(cpuid);
            return NULL;
        } else {
            fprintf(stderr, "KVM_GET_SUPPORTED_CPUID failed: %s\n",
                    strerror(-r));
            exit(1);
        }
    }
    return cpuid;
}

struct kvm_para_features {
    int cap;
    int feature;
} para_features[] = {
    { KVM_CAP_CLOCKSOURCE, KVM_FEATURE_CLOCKSOURCE },
    { KVM_CAP_NOP_IO_DELAY, KVM_FEATURE_NOP_IO_DELAY },
    { KVM_CAP_PV_MMU, KVM_FEATURE_MMU_OP },
    { KVM_CAP_ASYNC_PF, KVM_FEATURE_ASYNC_PF },
    { -1, -1 }
};

static int get_para_features(CPUState *env)
{
    int i, features = 0;

    for (i = 0; i < ARRAY_SIZE(para_features) - 1; i++) {
        if (kvm_check_extension(env->kvm_state, para_features[i].cap)) {
            features |= (1 << para_features[i].feature);
        }
    }

    return features;
}


uint32_t kvm_arch_get_supported_cpuid(CPUState *env, uint32_t function,
                                      uint32_t index, int reg)
{
    struct kvm_cpuid2 *cpuid;
    int i, max;
    uint32_t ret = 0;
    uint32_t cpuid_1_edx;
    int has_kvm_features = 0;

    max = 1;
    while ((cpuid = try_get_cpuid(env->kvm_state, max)) == NULL) {
        max *= 2;
    }

    for (i = 0; i < cpuid->nent; ++i) {
        if (cpuid->entries[i].function == function &&
            cpuid->entries[i].index == index) {
            if (cpuid->entries[i].function == KVM_CPUID_FEATURES) {
                has_kvm_features = 1;
            }
            switch (reg) {
            case R_EAX:
                ret = cpuid->entries[i].eax;
                break;
            case R_EBX:
                ret = cpuid->entries[i].ebx;
                break;
            case R_ECX:
                ret = cpuid->entries[i].ecx;
                break;
            case R_EDX:
                ret = cpuid->entries[i].edx;
                switch (function) {
                case 1:
                    /* KVM before 2.6.30 misreports the following features */
                    ret |= CPUID_MTRR | CPUID_PAT | CPUID_MCE | CPUID_MCA;
                    break;
                case 0x80000001:
                    /* On Intel, kvm returns cpuid according to the Intel spec,
                     * so add missing bits according to the AMD spec:
                     */
                    cpuid_1_edx = kvm_arch_get_supported_cpuid(env, 1, 0, R_EDX);
                    ret |= cpuid_1_edx & 0x183f7ff;
                    break;
                }
                break;
            }
        }
    }

    qemu_free(cpuid);

    /* fallback for older kernels */
    if (!has_kvm_features && (function == KVM_CPUID_FEATURES)) {
        ret = get_para_features(env);
    }

    return ret;
}

typedef struct HWPoisonPage {
    ram_addr_t ram_addr;
    QLIST_ENTRY(HWPoisonPage) list;
} HWPoisonPage;

static QLIST_HEAD(, HWPoisonPage) hwpoison_page_list =
    QLIST_HEAD_INITIALIZER(hwpoison_page_list);

static void kvm_unpoison_all(void *param)
{
    HWPoisonPage *page, *next_page;

    QLIST_FOREACH_SAFE(page, &hwpoison_page_list, list, next_page) {
        QLIST_REMOVE(page, list);
        qemu_ram_remap(page->ram_addr, TARGET_PAGE_SIZE);
        qemu_free(page);
    }
}

static void kvm_hwpoison_page_add(ram_addr_t ram_addr)
{
    HWPoisonPage *page;

    QLIST_FOREACH(page, &hwpoison_page_list, list) {
        if (page->ram_addr == ram_addr) {
            return;
        }
    }
    page = qemu_malloc(sizeof(HWPoisonPage));
    page->ram_addr = ram_addr;
    QLIST_INSERT_HEAD(&hwpoison_page_list, page, list);
}

static int kvm_get_mce_cap_supported(KVMState *s, uint64_t *mce_cap,
                                     int *max_banks)
{
    int r;

    r = kvm_check_extension(s, KVM_CAP_MCE);
    if (r > 0) {
        *max_banks = r;
        return kvm_ioctl(s, KVM_X86_GET_MCE_CAP_SUPPORTED, mce_cap);
    }
    return -ENOSYS;
}

static void kvm_mce_inject(CPUState *env, target_phys_addr_t paddr, int code)
{
    uint64_t status = MCI_STATUS_VAL | MCI_STATUS_UC | MCI_STATUS_EN |
                      MCI_STATUS_MISCV | MCI_STATUS_ADDRV | MCI_STATUS_S;
    uint64_t mcg_status = MCG_STATUS_MCIP;

    if (code == BUS_MCEERR_AR) {
        status |= MCI_STATUS_AR | 0x134;
        mcg_status |= MCG_STATUS_EIPV;
    } else {
        status |= 0xc0;
        mcg_status |= MCG_STATUS_RIPV;
    }
    cpu_x86_inject_mce(NULL, env, 9, status, mcg_status, paddr,
                       (MCM_ADDR_PHYS << 6) | 0xc,
                       cpu_x86_support_mca_broadcast(env) ?
                       MCE_INJECT_BROADCAST : 0);
}

static void hardware_memory_error(void)
{
    fprintf(stderr, "Hardware memory error!\n");
    exit(1);
}

int kvm_arch_on_sigbus_vcpu(CPUState *env, int code, void *addr)
{
    ram_addr_t ram_addr;
    target_phys_addr_t paddr;

    if ((env->mcg_cap & MCG_SER_P) && addr
        && (code == BUS_MCEERR_AR || code == BUS_MCEERR_AO)) {
        if (qemu_ram_addr_from_host(addr, &ram_addr) ||
            !kvm_physical_memory_addr_from_ram(env->kvm_state, ram_addr,
                                               &paddr)) {
            fprintf(stderr, "Hardware memory error for memory used by "
                    "QEMU itself instead of guest system!\n");
            /* Hope we are lucky for AO MCE */
            if (code == BUS_MCEERR_AO) {
                return 0;
            } else {
                hardware_memory_error();
            }
        }
        kvm_hwpoison_page_add(ram_addr);
        kvm_mce_inject(env, paddr, code);
    } else {
        if (code == BUS_MCEERR_AO) {
            return 0;
        } else if (code == BUS_MCEERR_AR) {
            hardware_memory_error();
        } else {
            return 1;
        }
    }
    return 0;
}

int kvm_arch_on_sigbus(int code, void *addr)
{
    if ((first_cpu->mcg_cap & MCG_SER_P) && addr && code == BUS_MCEERR_AO) {
        ram_addr_t ram_addr;
        target_phys_addr_t paddr;

        /* Hope we are lucky for AO MCE */
        if (qemu_ram_addr_from_host(addr, &ram_addr) ||
            !kvm_physical_memory_addr_from_ram(first_cpu->kvm_state, ram_addr,
                                               &paddr)) {
            fprintf(stderr, "Hardware memory error for memory used by "
                    "QEMU itself instead of guest system!: %p\n", addr);
            return 0;
        }
        kvm_hwpoison_page_add(ram_addr);
        kvm_mce_inject(first_cpu, paddr, code);
    } else {
        if (code == BUS_MCEERR_AO) {
            return 0;
        } else if (code == BUS_MCEERR_AR) {
            hardware_memory_error();
        } else {
            return 1;
        }
    }
    return 0;
}

static int kvm_inject_mce_oldstyle(CPUState *env)
{
    if (!kvm_has_vcpu_events() && env->exception_injected == EXCP12_MCHK) {
        unsigned int bank, bank_num = env->mcg_cap & 0xff;
        struct kvm_x86_mce mce;

        env->exception_injected = -1;

        /*
         * There must be at least one bank in use if an MCE is pending.
         * Find it and use its values for the event injection.
         */
        for (bank = 0; bank < bank_num; bank++) {
            if (env->mce_banks[bank * 4 + 1] & MCI_STATUS_VAL) {
                break;
            }
        }
        assert(bank < bank_num);

        mce.bank = bank;
        mce.status = env->mce_banks[bank * 4 + 1];
        mce.mcg_status = env->mcg_status;
        mce.addr = env->mce_banks[bank * 4 + 2];
        mce.misc = env->mce_banks[bank * 4 + 3];

        return kvm_vcpu_ioctl(env, KVM_X86_SET_MCE, &mce);
    }
    return 0;
}

static void cpu_update_state(void *opaque, int running, int reason)
{
    CPUState *env = opaque;

    if (running) {
        env->tsc_valid = false;
    }
}

static int _kvm_arch_init_vcpu(CPUState *env);

int kvm_arch_init_vcpu(CPUState *env)
{
    int r;
    struct {
        struct kvm_cpuid2 cpuid;
        struct kvm_cpuid_entry2 entries[100];
    } __attribute__((packed)) cpuid_data;
    uint32_t limit, i, j, cpuid_i;
    uint32_t unused;
    struct kvm_cpuid_entry2 *c;
    uint32_t signature[3];

    r = _kvm_arch_init_vcpu(env);
    if (r < 0) {
        return r;
    }

    env->cpuid_features &= kvm_arch_get_supported_cpuid(env, 1, 0, R_EDX);

    i = env->cpuid_ext_features & CPUID_EXT_HYPERVISOR;
    env->cpuid_ext_features &= kvm_arch_get_supported_cpuid(env, 1, 0, R_ECX);
    env->cpuid_ext_features |= i;

    env->cpuid_ext2_features &= kvm_arch_get_supported_cpuid(env, 0x80000001,
                                                             0, R_EDX);
    env->cpuid_ext3_features &= kvm_arch_get_supported_cpuid(env, 0x80000001,
                                                             0, R_ECX);
    env->cpuid_svm_features  &= kvm_arch_get_supported_cpuid(env, 0x8000000A,
                                                             0, R_EDX);


    cpuid_i = 0;

    /* Paravirtualization CPUIDs */
    memcpy(signature, "KVMKVMKVM\0\0\0", 12);
    c = &cpuid_data.entries[cpuid_i++];
    memset(c, 0, sizeof(*c));
    c->function = KVM_CPUID_SIGNATURE;
    c->eax = 0;
    c->ebx = signature[0];
    c->ecx = signature[1];
    c->edx = signature[2];

    c = &cpuid_data.entries[cpuid_i++];
    memset(c, 0, sizeof(*c));
    c->function = KVM_CPUID_FEATURES;
    c->eax = env->cpuid_kvm_features & kvm_arch_get_supported_cpuid(env,
                                                KVM_CPUID_FEATURES, 0, R_EAX);

    has_msr_async_pf_en = c->eax & (1 << KVM_FEATURE_ASYNC_PF);

    cpu_x86_cpuid(env, 0, 0, &limit, &unused, &unused, &unused);

    for (i = 0; i <= limit; i++) {
        c = &cpuid_data.entries[cpuid_i++];

        switch (i) {
        case 2: {
            /* Keep reading function 2 till all the input is received */
            int times;

            c->function = i;
            c->flags = KVM_CPUID_FLAG_STATEFUL_FUNC |
                       KVM_CPUID_FLAG_STATE_READ_NEXT;
            cpu_x86_cpuid(env, i, 0, &c->eax, &c->ebx, &c->ecx, &c->edx);
            times = c->eax & 0xff;

            for (j = 1; j < times; ++j) {
                c = &cpuid_data.entries[cpuid_i++];
                c->function = i;
                c->flags = KVM_CPUID_FLAG_STATEFUL_FUNC;
                cpu_x86_cpuid(env, i, 0, &c->eax, &c->ebx, &c->ecx, &c->edx);
            }
            break;
        }
        case 4:
        case 0xb:
        case 0xd:
            for (j = 0; ; j++) {
                c->function = i;
                c->flags = KVM_CPUID_FLAG_SIGNIFCANT_INDEX;
                c->index = j;
                cpu_x86_cpuid(env, i, j, &c->eax, &c->ebx, &c->ecx, &c->edx);

                if (i == 4 && c->eax == 0) {
                    break;
                }
                if (i == 0xb && !(c->ecx & 0xff00)) {
                    break;
                }
                if (i == 0xd && c->eax == 0) {
                    break;
                }
                c = &cpuid_data.entries[cpuid_i++];
            }
            break;
        default:
            c->function = i;
            c->flags = 0;
            cpu_x86_cpuid(env, i, 0, &c->eax, &c->ebx, &c->ecx, &c->edx);
            break;
        }
    }
    cpu_x86_cpuid(env, 0x80000000, 0, &limit, &unused, &unused, &unused);

    for (i = 0x80000000; i <= limit; i++) {
        c = &cpuid_data.entries[cpuid_i++];

        c->function = i;
        c->flags = 0;
        cpu_x86_cpuid(env, i, 0, &c->eax, &c->ebx, &c->ecx, &c->edx);
    }

    /* Call Centaur's CPUID instructions they are supported. */
    if (env->cpuid_xlevel2 > 0) {
        env->cpuid_ext4_features &=
            kvm_arch_get_supported_cpuid(env, 0xC0000001, 0, R_EDX);
        cpu_x86_cpuid(env, 0xC0000000, 0, &limit, &unused, &unused, &unused);

        for (i = 0xC0000000; i <= limit; i++) {
            c = &cpuid_data.entries[cpuid_i++];

            c->function = i;
            c->flags = 0;
            cpu_x86_cpuid(env, i, 0, &c->eax, &c->ebx, &c->ecx, &c->edx);
        }
    }

    cpuid_data.cpuid.nent = cpuid_i;

    if (((env->cpuid_version >> 8)&0xF) >= 6
        && (env->cpuid_features&(CPUID_MCE|CPUID_MCA)) == (CPUID_MCE|CPUID_MCA)
        && kvm_check_extension(env->kvm_state, KVM_CAP_MCE) > 0) {
        uint64_t mcg_cap;
        int banks;
        int ret;

        ret = kvm_get_mce_cap_supported(env->kvm_state, &mcg_cap, &banks);
        if (ret < 0) {
            fprintf(stderr, "kvm_get_mce_cap_supported: %s", strerror(-ret));
            return ret;
        }

        if (banks > MCE_BANKS_DEF) {
            banks = MCE_BANKS_DEF;
        }
        mcg_cap &= MCE_CAP_DEF;
        mcg_cap |= banks;
        ret = kvm_vcpu_ioctl(env, KVM_X86_SETUP_MCE, &mcg_cap);
        if (ret < 0) {
            fprintf(stderr, "KVM_X86_SETUP_MCE: %s", strerror(-ret));
            return ret;
        }

        env->mcg_cap = mcg_cap;
    }

    qemu_add_vm_change_state_handler(cpu_update_state, env);

    return kvm_vcpu_ioctl(env, KVM_SET_CPUID2, &cpuid_data);
}

static void kvm_clear_vapic(CPUState *env)
{
#ifdef KVM_SET_VAPIC_ADDR
    struct kvm_vapic_addr va = {
        .vapic_addr = 0,
    };

    kvm_vcpu_ioctl(env, KVM_SET_VAPIC_ADDR, &va);
#endif
}

void kvm_arch_reset_vcpu(CPUState *env)
{
    kvm_clear_vapic(env);
    env->exception_injected = -1;
    env->interrupt_injected = -1;
    env->xcr0 = 1;
    if (kvm_irqchip_in_kernel()) {
        env->mp_state = cpu_is_bsp(env) ? KVM_MP_STATE_RUNNABLE :
                                          KVM_MP_STATE_UNINITIALIZED;
    } else {
        env->mp_state = KVM_MP_STATE_RUNNABLE;
    }
}

static int kvm_get_supported_msrs(KVMState *s)
{
    static int kvm_supported_msrs;
    int ret = 0;

    /* first time */
    if (kvm_supported_msrs == 0) {
        struct kvm_msr_list msr_list, *kvm_msr_list;

        kvm_supported_msrs = -1;

        /* Obtain MSR list from KVM.  These are the MSRs that we must
         * save/restore */
        msr_list.nmsrs = 0;
        ret = kvm_ioctl(s, KVM_GET_MSR_INDEX_LIST, &msr_list);
        if (ret < 0 && ret != -E2BIG) {
            return ret;
        }
        /* Old kernel modules had a bug and could write beyond the provided
           memory. Allocate at least a safe amount of 1K. */
        kvm_msr_list = qemu_mallocz(MAX(1024, sizeof(msr_list) +
                                              msr_list.nmsrs *
                                              sizeof(msr_list.indices[0])));

        kvm_msr_list->nmsrs = msr_list.nmsrs;
        ret = kvm_ioctl(s, KVM_GET_MSR_INDEX_LIST, kvm_msr_list);
        if (ret >= 0) {
            int i;

            for (i = 0; i < kvm_msr_list->nmsrs; i++) {
                if (kvm_msr_list->indices[i] == MSR_STAR) {
                    has_msr_star = true;
                    continue;
                }
                if (kvm_msr_list->indices[i] == MSR_VM_HSAVE_PA) {
                    has_msr_hsave_pa = true;
                    continue;
                }
            }
        }

        qemu_free(kvm_msr_list);
    }

    return ret;
}

static int kvm_create_pit(KVMState *s);

int kvm_arch_init(KVMState *s)
{
    uint64_t identity_base = 0xfffbc000;
    int ret;
    struct utsname utsname;

    ret = kvm_get_supported_msrs(s);
    if (ret < 0) {
        return ret;
    }

    uname(&utsname);
    lm_capable_kernel = strcmp(utsname.machine, "x86_64") == 0;

    /*
     * On older Intel CPUs, KVM uses vm86 mode to emulate 16-bit code directly.
     * In order to use vm86 mode, an EPT identity map and a TSS  are needed.
     * Since these must be part of guest physical memory, we need to allocate
     * them, both by setting their start addresses in the kernel and by
     * creating a corresponding e820 entry. We need 4 pages before the BIOS.
     *
     * Older KVM versions may not support setting the identity map base. In
     * that case we need to stick with the default, i.e. a 256K maximum BIOS
     * size.
     */
    if (kvm_check_extension(s, KVM_CAP_SET_IDENTITY_MAP_ADDR)) {
        /* Allows up to 16M BIOSes. */
        identity_base = 0xfeffc000;

        ret = kvm_vm_ioctl(s, KVM_SET_IDENTITY_MAP_ADDR, &identity_base);
        if (ret < 0) {
            return ret;
        }
    }

    /* Set TSS base one page after EPT identity map. */
    ret = kvm_vm_ioctl(s, KVM_SET_TSS_ADDR, identity_base + 0x1000);
    if (ret < 0) {
        return ret;
    }

    /* Tell fw_cfg to notify the BIOS to reserve the range. */
    ret = e820_add_entry(identity_base, 0x4000, E820_RESERVED);
    if (ret < 0) {
        fprintf(stderr, "e820_add_entry() table is full\n");
        return ret;
    }
    qemu_register_reset(kvm_unpoison_all, NULL);

    ret = kvm_create_pit(s);
    if (ret < 0) {
        return ret;
    }

    if (kvm_shadow_memory) {
        ret = kvm_vm_ioctl(s, KVM_SET_NR_MMU_PAGES, kvm_shadow_memory);
        if (ret < 0) {
            return ret;
        }
    }

    return 0;
}

static void set_v8086_seg(struct kvm_segment *lhs, const SegmentCache *rhs)
{
    lhs->selector = rhs->selector;
    lhs->base = rhs->base;
    lhs->limit = rhs->limit;
    lhs->type = 3;
    lhs->present = 1;
    lhs->dpl = 3;
    lhs->db = 0;
    lhs->s = 1;
    lhs->l = 0;
    lhs->g = 0;
    lhs->avl = 0;
    lhs->unusable = 0;
}

static void set_seg(struct kvm_segment *lhs, const SegmentCache *rhs)
{
    unsigned flags = rhs->flags;
    lhs->selector = rhs->selector;
    lhs->base = rhs->base;
    lhs->limit = rhs->limit;
    lhs->type = (flags >> DESC_TYPE_SHIFT) & 15;
    lhs->present = (flags & DESC_P_MASK) != 0;
    lhs->dpl = (flags >> DESC_DPL_SHIFT) & 3;
    lhs->db = (flags >> DESC_B_SHIFT) & 1;
    lhs->s = (flags & DESC_S_MASK) != 0;
    lhs->l = (flags >> DESC_L_SHIFT) & 1;
    lhs->g = (flags & DESC_G_MASK) != 0;
    lhs->avl = (flags & DESC_AVL_MASK) != 0;
    lhs->unusable = 0;
}

static void get_seg(SegmentCache *lhs, const struct kvm_segment *rhs)
{
    lhs->selector = rhs->selector;
    lhs->base = rhs->base;
    lhs->limit = rhs->limit;
    lhs->flags = (rhs->type << DESC_TYPE_SHIFT) |
                 (rhs->present * DESC_P_MASK) |
                 (rhs->dpl << DESC_DPL_SHIFT) |
                 (rhs->db << DESC_B_SHIFT) |
                 (rhs->s * DESC_S_MASK) |
                 (rhs->l << DESC_L_SHIFT) |
                 (rhs->g * DESC_G_MASK) |
                 (rhs->avl * DESC_AVL_MASK);
}


static void kvm_getput_reg(__u64 *kvm_reg, target_ulong *qemu_reg, int set)
{
    if (set) {
        *kvm_reg = *qemu_reg;
    } else {
        *qemu_reg = *kvm_reg;
    }
}

static int kvm_getput_regs(CPUState *env, int set)
{
    struct kvm_regs regs;
    int ret = 0;

    if (!set) {
        ret = kvm_vcpu_ioctl(env, KVM_GET_REGS, &regs);
        if (ret < 0) {
            return ret;
        }
    }

    kvm_getput_reg(&regs.rax, &env->regs[R_EAX], set);
    kvm_getput_reg(&regs.rbx, &env->regs[R_EBX], set);
    kvm_getput_reg(&regs.rcx, &env->regs[R_ECX], set);
    kvm_getput_reg(&regs.rdx, &env->regs[R_EDX], set);
    kvm_getput_reg(&regs.rsi, &env->regs[R_ESI], set);
    kvm_getput_reg(&regs.rdi, &env->regs[R_EDI], set);
    kvm_getput_reg(&regs.rsp, &env->regs[R_ESP], set);
    kvm_getput_reg(&regs.rbp, &env->regs[R_EBP], set);
#ifdef TARGET_X86_64
    kvm_getput_reg(&regs.r8, &env->regs[8], set);
    kvm_getput_reg(&regs.r9, &env->regs[9], set);
    kvm_getput_reg(&regs.r10, &env->regs[10], set);
    kvm_getput_reg(&regs.r11, &env->regs[11], set);
    kvm_getput_reg(&regs.r12, &env->regs[12], set);
    kvm_getput_reg(&regs.r13, &env->regs[13], set);
    kvm_getput_reg(&regs.r14, &env->regs[14], set);
    kvm_getput_reg(&regs.r15, &env->regs[15], set);
#endif

    kvm_getput_reg(&regs.rflags, &env->eflags, set);
    kvm_getput_reg(&regs.rip, &env->eip, set);

    if (set) {
        ret = kvm_vcpu_ioctl(env, KVM_SET_REGS, &regs);
    }

    return ret;
}

static int kvm_put_fpu(CPUState *env)
{
    struct kvm_fpu fpu;
    int i;

    memset(&fpu, 0, sizeof fpu);
    fpu.fsw = env->fpus & ~(7 << 11);
    fpu.fsw |= (env->fpstt & 7) << 11;
    fpu.fcw = env->fpuc;
    fpu.last_opcode = env->fpop;
    fpu.last_ip = env->fpip;
    fpu.last_dp = env->fpdp;
    for (i = 0; i < 8; ++i) {
        fpu.ftwx |= (!env->fptags[i]) << i;
    }
    memcpy(fpu.fpr, env->fpregs, sizeof env->fpregs);
    memcpy(fpu.xmm, env->xmm_regs, sizeof env->xmm_regs);
    fpu.mxcsr = env->mxcsr;

    return kvm_vcpu_ioctl(env, KVM_SET_FPU, &fpu);
}

#define XSAVE_CWD_RIP     2
#define XSAVE_CWD_RDP     4
#define XSAVE_MXCSR       6
#define XSAVE_ST_SPACE    8
#define XSAVE_XMM_SPACE   40
#define XSAVE_XSTATE_BV   128
#define XSAVE_YMMH_SPACE  144

static int kvm_put_xsave(CPUState *env)
{
    int i, r;
    struct kvm_xsave* xsave;
    uint16_t cwd, swd, twd;

    if (!kvm_has_xsave()) {
        return kvm_put_fpu(env);
    }

    xsave = qemu_memalign(4096, sizeof(struct kvm_xsave));
    memset(xsave, 0, sizeof(struct kvm_xsave));
    cwd = swd = twd = 0;
    swd = env->fpus & ~(7 << 11);
    swd |= (env->fpstt & 7) << 11;
    cwd = env->fpuc;
    for (i = 0; i < 8; ++i) {
        twd |= (!env->fptags[i]) << i;
    }
    xsave->region[0] = (uint32_t)(swd << 16) + cwd;
    xsave->region[1] = (uint32_t)(env->fpop << 16) + twd;
    memcpy(&xsave->region[XSAVE_CWD_RIP], &env->fpip, sizeof(env->fpip));
    memcpy(&xsave->region[XSAVE_CWD_RDP], &env->fpdp, sizeof(env->fpdp));
    memcpy(&xsave->region[XSAVE_ST_SPACE], env->fpregs,
            sizeof env->fpregs);
    memcpy(&xsave->region[XSAVE_XMM_SPACE], env->xmm_regs,
            sizeof env->xmm_regs);
    xsave->region[XSAVE_MXCSR] = env->mxcsr;
    *(uint64_t *)&xsave->region[XSAVE_XSTATE_BV] = env->xstate_bv;
    memcpy(&xsave->region[XSAVE_YMMH_SPACE], env->ymmh_regs,
            sizeof env->ymmh_regs);
    r = kvm_vcpu_ioctl(env, KVM_SET_XSAVE, xsave);
    qemu_free(xsave);
    return r;
}

static int kvm_put_xcrs(CPUState *env)
{
    struct kvm_xcrs xcrs;

    if (!kvm_has_xcrs()) {
        return 0;
    }

    xcrs.nr_xcrs = 1;
    xcrs.flags = 0;
    xcrs.xcrs[0].xcr = 0;
    xcrs.xcrs[0].value = env->xcr0;
    return kvm_vcpu_ioctl(env, KVM_SET_XCRS, &xcrs);
}

static int kvm_put_sregs(CPUState *env)
{
    struct kvm_sregs sregs;

    memset(sregs.interrupt_bitmap, 0, sizeof(sregs.interrupt_bitmap));
    if (env->interrupt_injected >= 0) {
        sregs.interrupt_bitmap[env->interrupt_injected / 64] |=
                (uint64_t)1 << (env->interrupt_injected % 64);
    }

    if ((env->eflags & VM_MASK)) {
        set_v8086_seg(&sregs.cs, &env->segs[R_CS]);
        set_v8086_seg(&sregs.ds, &env->segs[R_DS]);
        set_v8086_seg(&sregs.es, &env->segs[R_ES]);
        set_v8086_seg(&sregs.fs, &env->segs[R_FS]);
        set_v8086_seg(&sregs.gs, &env->segs[R_GS]);
        set_v8086_seg(&sregs.ss, &env->segs[R_SS]);
    } else {
        set_seg(&sregs.cs, &env->segs[R_CS]);
        set_seg(&sregs.ds, &env->segs[R_DS]);
        set_seg(&sregs.es, &env->segs[R_ES]);
        set_seg(&sregs.fs, &env->segs[R_FS]);
        set_seg(&sregs.gs, &env->segs[R_GS]);
        set_seg(&sregs.ss, &env->segs[R_SS]);
    }

    set_seg(&sregs.tr, &env->tr);
    set_seg(&sregs.ldt, &env->ldt);

    sregs.idt.limit = env->idt.limit;
    sregs.idt.base = env->idt.base;
    sregs.gdt.limit = env->gdt.limit;
    sregs.gdt.base = env->gdt.base;

    sregs.cr0 = env->cr[0];
    sregs.cr2 = env->cr[2];
    sregs.cr3 = env->cr[3];
    sregs.cr4 = env->cr[4];

    sregs.cr8 = cpu_get_apic_tpr(env->apic_state);
    sregs.apic_base = cpu_get_apic_base(env->apic_state);

    sregs.efer = env->efer;

    return kvm_vcpu_ioctl(env, KVM_SET_SREGS, &sregs);
}

static void kvm_msr_entry_set(struct kvm_msr_entry *entry,
                              uint32_t index, uint64_t value)
{
    entry->index = index;
    entry->data = value;
}

static int kvm_put_msrs(CPUState *env, int level)
{
    struct {
        struct kvm_msrs info;
        struct kvm_msr_entry entries[100];
    } msr_data;
    struct kvm_msr_entry *msrs = msr_data.entries;
    int n = 0;

    kvm_msr_entry_set(&msrs[n++], MSR_IA32_SYSENTER_CS, env->sysenter_cs);
    kvm_msr_entry_set(&msrs[n++], MSR_IA32_SYSENTER_ESP, env->sysenter_esp);
    kvm_msr_entry_set(&msrs[n++], MSR_IA32_SYSENTER_EIP, env->sysenter_eip);
    kvm_msr_entry_set(&msrs[n++], MSR_PAT, env->pat);
    if (has_msr_star) {
        kvm_msr_entry_set(&msrs[n++], MSR_STAR, env->star);
    }
    if (has_msr_hsave_pa) {
        kvm_msr_entry_set(&msrs[n++], MSR_VM_HSAVE_PA, env->vm_hsave);
    }
#ifdef TARGET_X86_64
    if (lm_capable_kernel) {
        kvm_msr_entry_set(&msrs[n++], MSR_CSTAR, env->cstar);
        kvm_msr_entry_set(&msrs[n++], MSR_KERNELGSBASE, env->kernelgsbase);
        kvm_msr_entry_set(&msrs[n++], MSR_FMASK, env->fmask);
        kvm_msr_entry_set(&msrs[n++], MSR_LSTAR, env->lstar);
    }
#endif
    if (level == KVM_PUT_FULL_STATE) {
        /*
         * KVM is yet unable to synchronize TSC values of multiple VCPUs on
         * writeback. Until this is fixed, we only write the offset to SMP
         * guests after migration, desynchronizing the VCPUs, but avoiding
         * huge jump-backs that would occur without any writeback at all.
         */
        if (smp_cpus == 1 || env->tsc != 0) {
            kvm_msr_entry_set(&msrs[n++], MSR_IA32_TSC, env->tsc);
        }
    }
    /*
     * The following paravirtual MSRs have side effects on the guest or are
     * too heavy for normal writeback. Limit them to reset or full state
     * updates.
     */
    if (level >= KVM_PUT_RESET_STATE) {
        kvm_msr_entry_set(&msrs[n++], MSR_KVM_SYSTEM_TIME,
                          env->system_time_msr);
        kvm_msr_entry_set(&msrs[n++], MSR_KVM_WALL_CLOCK, env->wall_clock_msr);
        if (has_msr_async_pf_en) {
            kvm_msr_entry_set(&msrs[n++], MSR_KVM_ASYNC_PF_EN,
                              env->async_pf_en_msr);
        }
    }
    if (env->mcg_cap) {
        int i;

        kvm_msr_entry_set(&msrs[n++], MSR_MCG_STATUS, env->mcg_status);
        kvm_msr_entry_set(&msrs[n++], MSR_MCG_CTL, env->mcg_ctl);
        for (i = 0; i < (env->mcg_cap & 0xff) * 4; i++) {
            kvm_msr_entry_set(&msrs[n++], MSR_MC0_CTL + i, env->mce_banks[i]);
        }
    }

    msr_data.info.nmsrs = n;

    return kvm_vcpu_ioctl(env, KVM_SET_MSRS, &msr_data);

}


static int kvm_get_fpu(CPUState *env)
{
    struct kvm_fpu fpu;
    int i, ret;

    ret = kvm_vcpu_ioctl(env, KVM_GET_FPU, &fpu);
    if (ret < 0) {
        return ret;
    }

    env->fpstt = (fpu.fsw >> 11) & 7;
    env->fpus = fpu.fsw;
    env->fpuc = fpu.fcw;
    env->fpop = fpu.last_opcode;
    env->fpip = fpu.last_ip;
    env->fpdp = fpu.last_dp;
    for (i = 0; i < 8; ++i) {
        env->fptags[i] = !((fpu.ftwx >> i) & 1);
    }
    memcpy(env->fpregs, fpu.fpr, sizeof env->fpregs);
    memcpy(env->xmm_regs, fpu.xmm, sizeof env->xmm_regs);
    env->mxcsr = fpu.mxcsr;

    return 0;
}

static int kvm_get_xsave(CPUState *env)
{
    struct kvm_xsave* xsave;
    int ret, i;
    uint16_t cwd, swd, twd;

    if (!kvm_has_xsave()) {
        return kvm_get_fpu(env);
    }

    xsave = qemu_memalign(4096, sizeof(struct kvm_xsave));
    ret = kvm_vcpu_ioctl(env, KVM_GET_XSAVE, xsave);
    if (ret < 0) {
        qemu_free(xsave);
        return ret;
    }

    cwd = (uint16_t)xsave->region[0];
    swd = (uint16_t)(xsave->region[0] >> 16);
    twd = (uint16_t)xsave->region[1];
    env->fpop = (uint16_t)(xsave->region[1] >> 16);
    env->fpstt = (swd >> 11) & 7;
    env->fpus = swd;
    env->fpuc = cwd;
    for (i = 0; i < 8; ++i) {
        env->fptags[i] = !((twd >> i) & 1);
    }
    memcpy(&env->fpip, &xsave->region[XSAVE_CWD_RIP], sizeof(env->fpip));
    memcpy(&env->fpdp, &xsave->region[XSAVE_CWD_RDP], sizeof(env->fpdp));
    env->mxcsr = xsave->region[XSAVE_MXCSR];
    memcpy(env->fpregs, &xsave->region[XSAVE_ST_SPACE],
            sizeof env->fpregs);
    memcpy(env->xmm_regs, &xsave->region[XSAVE_XMM_SPACE],
            sizeof env->xmm_regs);
    env->xstate_bv = *(uint64_t *)&xsave->region[XSAVE_XSTATE_BV];
    memcpy(env->ymmh_regs, &xsave->region[XSAVE_YMMH_SPACE],
            sizeof env->ymmh_regs);
    qemu_free(xsave);
    return 0;
}

static int kvm_get_xcrs(CPUState *env)
{
    int i, ret;
    struct kvm_xcrs xcrs;

    if (!kvm_has_xcrs()) {
        return 0;
    }

    ret = kvm_vcpu_ioctl(env, KVM_GET_XCRS, &xcrs);
    if (ret < 0) {
        return ret;
    }

    for (i = 0; i < xcrs.nr_xcrs; i++) {
        /* Only support xcr0 now */
        if (xcrs.xcrs[0].xcr == 0) {
            env->xcr0 = xcrs.xcrs[0].value;
            break;
        }
    }
    return 0;
}

static int kvm_get_sregs(CPUState *env)
{
    struct kvm_sregs sregs;
    uint32_t hflags;
    int bit, i, ret;

    ret = kvm_vcpu_ioctl(env, KVM_GET_SREGS, &sregs);
    if (ret < 0) {
        return ret;
    }

    /* There can only be one pending IRQ set in the bitmap at a time, so try
       to find it and save its number instead (-1 for none). */
    env->interrupt_injected = -1;
    for (i = 0; i < ARRAY_SIZE(sregs.interrupt_bitmap); i++) {
        if (sregs.interrupt_bitmap[i]) {
            bit = ctz64(sregs.interrupt_bitmap[i]);
            env->interrupt_injected = i * 64 + bit;
            break;
        }
    }

    get_seg(&env->segs[R_CS], &sregs.cs);
    get_seg(&env->segs[R_DS], &sregs.ds);
    get_seg(&env->segs[R_ES], &sregs.es);
    get_seg(&env->segs[R_FS], &sregs.fs);
    get_seg(&env->segs[R_GS], &sregs.gs);
    get_seg(&env->segs[R_SS], &sregs.ss);

    get_seg(&env->tr, &sregs.tr);
    get_seg(&env->ldt, &sregs.ldt);

    env->idt.limit = sregs.idt.limit;
    env->idt.base = sregs.idt.base;
    env->gdt.limit = sregs.gdt.limit;
    env->gdt.base = sregs.gdt.base;

    env->cr[0] = sregs.cr0;
    env->cr[2] = sregs.cr2;
    env->cr[3] = sregs.cr3;
    env->cr[4] = sregs.cr4;

    cpu_set_apic_base(env->apic_state, sregs.apic_base);

    env->efer = sregs.efer;
    //cpu_set_apic_tpr(env->apic_state, sregs.cr8);

#define HFLAG_COPY_MASK \
    ~( HF_CPL_MASK | HF_PE_MASK | HF_MP_MASK | HF_EM_MASK | \
       HF_TS_MASK | HF_TF_MASK | HF_VM_MASK | HF_IOPL_MASK | \
       HF_OSFXSR_MASK | HF_LMA_MASK | HF_CS32_MASK | \
       HF_SS32_MASK | HF_CS64_MASK | HF_ADDSEG_MASK)

    hflags = (env->segs[R_CS].flags >> DESC_DPL_SHIFT) & HF_CPL_MASK;
    hflags |= (env->cr[0] & CR0_PE_MASK) << (HF_PE_SHIFT - CR0_PE_SHIFT);
    hflags |= (env->cr[0] << (HF_MP_SHIFT - CR0_MP_SHIFT)) &
                (HF_MP_MASK | HF_EM_MASK | HF_TS_MASK);
    hflags |= (env->eflags & (HF_TF_MASK | HF_VM_MASK | HF_IOPL_MASK));
    hflags |= (env->cr[4] & CR4_OSFXSR_MASK) <<
                (HF_OSFXSR_SHIFT - CR4_OSFXSR_SHIFT);

    if (env->efer & MSR_EFER_LMA) {
        hflags |= HF_LMA_MASK;
    }

    if ((hflags & HF_LMA_MASK) && (env->segs[R_CS].flags & DESC_L_MASK)) {
        hflags |= HF_CS32_MASK | HF_SS32_MASK | HF_CS64_MASK;
    } else {
        hflags |= (env->segs[R_CS].flags & DESC_B_MASK) >>
                    (DESC_B_SHIFT - HF_CS32_SHIFT);
        hflags |= (env->segs[R_SS].flags & DESC_B_MASK) >>
                    (DESC_B_SHIFT - HF_SS32_SHIFT);
        if (!(env->cr[0] & CR0_PE_MASK) || (env->eflags & VM_MASK) ||
            !(hflags & HF_CS32_MASK)) {
            hflags |= HF_ADDSEG_MASK;
        } else {
            hflags |= ((env->segs[R_DS].base | env->segs[R_ES].base |
                        env->segs[R_SS].base) != 0) << HF_ADDSEG_SHIFT;
        }
    }
    env->hflags = (env->hflags & HFLAG_COPY_MASK) | hflags;

    return 0;
}

static int kvm_get_msrs(CPUState *env)
{
    struct {
        struct kvm_msrs info;
        struct kvm_msr_entry entries[100];
    } msr_data;
    struct kvm_msr_entry *msrs = msr_data.entries;
    int ret, i, n;

    n = 0;
    msrs[n++].index = MSR_IA32_SYSENTER_CS;
    msrs[n++].index = MSR_IA32_SYSENTER_ESP;
    msrs[n++].index = MSR_IA32_SYSENTER_EIP;
    msrs[n++].index = MSR_PAT;
    if (has_msr_star) {
        msrs[n++].index = MSR_STAR;
    }
    if (has_msr_hsave_pa) {
        msrs[n++].index = MSR_VM_HSAVE_PA;
    }

    if (!env->tsc_valid) {
        msrs[n++].index = MSR_IA32_TSC;
        env->tsc_valid = !vm_running;
    }

#ifdef TARGET_X86_64
    if (lm_capable_kernel) {
        msrs[n++].index = MSR_CSTAR;
        msrs[n++].index = MSR_KERNELGSBASE;
        msrs[n++].index = MSR_FMASK;
        msrs[n++].index = MSR_LSTAR;
    }
#endif
    msrs[n++].index = MSR_KVM_SYSTEM_TIME;
    msrs[n++].index = MSR_KVM_WALL_CLOCK;
    if (has_msr_async_pf_en) {
        msrs[n++].index = MSR_KVM_ASYNC_PF_EN;
    }

    if (env->mcg_cap) {
        msrs[n++].index = MSR_MCG_STATUS;
        msrs[n++].index = MSR_MCG_CTL;
        for (i = 0; i < (env->mcg_cap & 0xff) * 4; i++) {
            msrs[n++].index = MSR_MC0_CTL + i;
        }
    }

    msr_data.info.nmsrs = n;
    ret = kvm_vcpu_ioctl(env, KVM_GET_MSRS, &msr_data);
    if (ret < 0) {
        return ret;
    }

    for (i = 0; i < ret; i++) {
        switch (msrs[i].index) {
        case MSR_IA32_SYSENTER_CS:
            env->sysenter_cs = msrs[i].data;
            break;
        case MSR_IA32_SYSENTER_ESP:
            env->sysenter_esp = msrs[i].data;
            break;
        case MSR_IA32_SYSENTER_EIP:
            env->sysenter_eip = msrs[i].data;
            break;
        case MSR_PAT:
            env->pat = msrs[i].data;
            break;
        case MSR_STAR:
            env->star = msrs[i].data;
            break;
#ifdef TARGET_X86_64
        case MSR_CSTAR:
            env->cstar = msrs[i].data;
            break;
        case MSR_KERNELGSBASE:
            env->kernelgsbase = msrs[i].data;
            break;
        case MSR_FMASK:
            env->fmask = msrs[i].data;
            break;
        case MSR_LSTAR:
            env->lstar = msrs[i].data;
            break;
#endif
        case MSR_IA32_TSC:
            env->tsc = msrs[i].data;
            break;
        case MSR_VM_HSAVE_PA:
            env->vm_hsave = msrs[i].data;
            break;
        case MSR_KVM_SYSTEM_TIME:
            env->system_time_msr = msrs[i].data;
            break;
        case MSR_KVM_WALL_CLOCK:
            env->wall_clock_msr = msrs[i].data;
            break;
        case MSR_MCG_STATUS:
            env->mcg_status = msrs[i].data;
            break;
        case MSR_MCG_CTL:
            env->mcg_ctl = msrs[i].data;
            break;
        default:
            if (msrs[i].index >= MSR_MC0_CTL &&
                msrs[i].index < MSR_MC0_CTL + (env->mcg_cap & 0xff) * 4) {
                env->mce_banks[msrs[i].index - MSR_MC0_CTL] = msrs[i].data;
            }
            break;
        case MSR_KVM_ASYNC_PF_EN:
            env->async_pf_en_msr = msrs[i].data;
            break;
        }
    }

    return 0;
}

static int kvm_put_mp_state(CPUState *env)
{
    struct kvm_mp_state mp_state = { .mp_state = env->mp_state };

    return kvm_vcpu_ioctl(env, KVM_SET_MP_STATE, &mp_state);
}

static int kvm_get_mp_state(CPUState *env)
{
    struct kvm_mp_state mp_state;
    int ret;

    ret = kvm_vcpu_ioctl(env, KVM_GET_MP_STATE, &mp_state);
    if (ret < 0) {
        return ret;
    }
    env->mp_state = mp_state.mp_state;
    if (kvm_irqchip_in_kernel()) {
        env->halted = (mp_state.mp_state == KVM_MP_STATE_HALTED);
    }
    return 0;
}

static int kvm_put_vcpu_events(CPUState *env, int level)
{
    struct kvm_vcpu_events events;

    if (!kvm_has_vcpu_events()) {
        return 0;
    }

    events.exception.injected = (env->exception_injected >= 0);
    events.exception.nr = env->exception_injected;
    events.exception.has_error_code = env->has_error_code;
    events.exception.error_code = env->error_code;

    events.interrupt.injected = (env->interrupt_injected >= 0);
    events.interrupt.nr = env->interrupt_injected;
    events.interrupt.soft = env->soft_interrupt;

    events.nmi.injected = env->nmi_injected;
    events.nmi.pending = env->nmi_pending;
    events.nmi.masked = !!(env->hflags2 & HF2_NMI_MASK);

    events.sipi_vector = env->sipi_vector;

    events.flags = 0;
    if (level >= KVM_PUT_RESET_STATE) {
        events.flags |=
            KVM_VCPUEVENT_VALID_NMI_PENDING | KVM_VCPUEVENT_VALID_SIPI_VECTOR;
    }

    return kvm_vcpu_ioctl(env, KVM_SET_VCPU_EVENTS, &events);
}

static int kvm_get_vcpu_events(CPUState *env)
{
    struct kvm_vcpu_events events;
    int ret;

    if (!kvm_has_vcpu_events()) {
        return 0;
    }

    ret = kvm_vcpu_ioctl(env, KVM_GET_VCPU_EVENTS, &events);
    if (ret < 0) {
       return ret;
    }
    env->exception_injected =
       events.exception.injected ? events.exception.nr : -1;
    env->has_error_code = events.exception.has_error_code;
    env->error_code = events.exception.error_code;

    env->interrupt_injected =
        events.interrupt.injected ? events.interrupt.nr : -1;
    env->soft_interrupt = events.interrupt.soft;

    env->nmi_injected = events.nmi.injected;
    env->nmi_pending = events.nmi.pending;
    if (events.nmi.masked) {
        env->hflags2 |= HF2_NMI_MASK;
    } else {
        env->hflags2 &= ~HF2_NMI_MASK;
    }

    env->sipi_vector = events.sipi_vector;

    return 0;
}

static int kvm_guest_debug_workarounds(CPUState *env)
{
    int ret = 0;
    unsigned long reinject_trap = 0;

    if (!kvm_has_vcpu_events()) {
        if (env->exception_injected == 1) {
            reinject_trap = KVM_GUESTDBG_INJECT_DB;
        } else if (env->exception_injected == 3) {
            reinject_trap = KVM_GUESTDBG_INJECT_BP;
        }
        env->exception_injected = -1;
    }

    /*
     * Kernels before KVM_CAP_X86_ROBUST_SINGLESTEP overwrote flags.TF
     * injected via SET_GUEST_DEBUG while updating GP regs. Work around this
     * by updating the debug state once again if single-stepping is on.
     * Another reason to call kvm_update_guest_debug here is a pending debug
     * trap raise by the guest. On kernels without SET_VCPU_EVENTS we have to
     * reinject them via SET_GUEST_DEBUG.
     */
    if (reinject_trap ||
        (!kvm_has_robust_singlestep() && env->singlestep_enabled)) {
        ret = kvm_update_guest_debug(env, reinject_trap);
    }
    return ret;
}

static int kvm_put_debugregs(CPUState *env)
{
    struct kvm_debugregs dbgregs;
    int i;

    if (!kvm_has_debugregs()) {
        return 0;
    }

    for (i = 0; i < 4; i++) {
        dbgregs.db[i] = env->dr[i];
    }
    dbgregs.dr6 = env->dr[6];
    dbgregs.dr7 = env->dr[7];
    dbgregs.flags = 0;

    return kvm_vcpu_ioctl(env, KVM_SET_DEBUGREGS, &dbgregs);
}

static int kvm_get_debugregs(CPUState *env)
{
    struct kvm_debugregs dbgregs;
    int i, ret;

    if (!kvm_has_debugregs()) {
        return 0;
    }

    ret = kvm_vcpu_ioctl(env, KVM_GET_DEBUGREGS, &dbgregs);
    if (ret < 0) {
        return ret;
    }
    for (i = 0; i < 4; i++) {
        env->dr[i] = dbgregs.db[i];
    }
    env->dr[4] = env->dr[6] = dbgregs.dr6;
    env->dr[5] = env->dr[7] = dbgregs.dr7;

    return 0;
}

int kvm_arch_put_registers(CPUState *env, int level)
{
    int ret;

    assert(cpu_is_stopped(env) || qemu_cpu_is_self(env));

    ret = kvm_getput_regs(env, 1);
    if (ret < 0) {
        return ret;
    }
    ret = kvm_put_xsave(env);
    if (ret < 0) {
        return ret;
    }
    ret = kvm_put_xcrs(env);
    if (ret < 0) {
        return ret;
    }
    ret = kvm_put_sregs(env);
    if (ret < 0) {
        return ret;
    }
    /* must be before kvm_put_msrs */
    ret = kvm_inject_mce_oldstyle(env);
    if (ret < 0) {
        return ret;
    }
    ret = kvm_put_msrs(env, level);
    if (ret < 0) {
        return ret;
    }
    if (level >= KVM_PUT_RESET_STATE) {
        ret = kvm_put_mp_state(env);
        if (ret < 0) {
            return ret;
        }

        kvm_load_lapic(env);
    }
    ret = kvm_put_vcpu_events(env, level);
    if (ret < 0) {
        return ret;
    }
    ret = kvm_put_debugregs(env);
    if (ret < 0) {
        return ret;
    }
    if (level == KVM_PUT_FULL_STATE) {
        if (env->kvm_vcpu_update_vapic) {
            kvm_tpr_enable_vapic(env);
        }
    }
    /* must be last */
    ret = kvm_guest_debug_workarounds(env);
    if (ret < 0) {
        return ret;
    }
    return 0;
}

int kvm_arch_get_registers(CPUState *env)
{
    int ret;

    assert(cpu_is_stopped(env) || qemu_cpu_is_self(env));

    ret = kvm_getput_regs(env, 0);
    if (ret < 0) {
        return ret;
    }
    ret = kvm_get_xsave(env);
    if (ret < 0) {
        return ret;
    }
    ret = kvm_get_xcrs(env);
    if (ret < 0) {
        return ret;
    }
    ret = kvm_get_sregs(env);
    if (ret < 0) {
        return ret;
    }
    ret = kvm_get_msrs(env);
    if (ret < 0) {
        return ret;
    }
    ret = kvm_get_mp_state(env);
    if (ret < 0) {
        return ret;
    }
    kvm_save_lapic(env);
    ret = kvm_get_vcpu_events(env);
    if (ret < 0) {
        return ret;
    }
    ret = kvm_get_debugregs(env);
    if (ret < 0) {
        return ret;
    }
    return 0;
}

void kvm_arch_pre_run(CPUState *env, struct kvm_run *run)
{
    int ret;

    /* Inject NMI */
    if (env->interrupt_request & CPU_INTERRUPT_NMI) {
        env->interrupt_request &= ~CPU_INTERRUPT_NMI;
        DPRINTF("injected NMI\n");
        ret = kvm_vcpu_ioctl(env, KVM_NMI);
        if (ret < 0) {
            fprintf(stderr, "KVM: injection failed, NMI lost (%s)\n",
                    strerror(-ret));
        }
    }

    if (!kvm_irqchip_in_kernel()) {
        /* Force the VCPU out of its inner loop to process the INIT request */
        if (env->interrupt_request & CPU_INTERRUPT_INIT) {
            env->exit_request = 1;
        }

        /* Try to inject an interrupt if the guest can accept it */
        if (run->ready_for_interrupt_injection &&
            (env->interrupt_request & CPU_INTERRUPT_HARD) &&
            (env->eflags & IF_MASK)) {
            int irq;

            env->interrupt_request &= ~CPU_INTERRUPT_HARD;
            irq = cpu_get_pic_interrupt(env);
            if (irq >= 0) {
                struct kvm_interrupt intr;

                intr.irq = irq;
                DPRINTF("injected interrupt %d\n", irq);
                ret = kvm_vcpu_ioctl(env, KVM_INTERRUPT, &intr);
                if (ret < 0) {
                    fprintf(stderr,
                            "KVM: injection failed, interrupt lost (%s)\n",
                            strerror(-ret));
                }
            }
        }

        /* If we have an interrupt but the guest is not ready to receive an
         * interrupt, request an interrupt window exit.  This will
         * cause a return to userspace as soon as the guest is ready to
         * receive interrupts. */
        if ((env->interrupt_request & CPU_INTERRUPT_HARD)) {
            run->request_interrupt_window = 1;
        } else {
            run->request_interrupt_window = 0;
        }

        DPRINTF("setting tpr\n");
        run->cr8 = cpu_get_apic_tpr(env->apic_state);
    }
}

void kvm_arch_post_run(CPUState *env, struct kvm_run *run)
{
    if (run->if_flag) {
        env->eflags |= IF_MASK;
    } else {
        env->eflags &= ~IF_MASK;
    }
    cpu_set_apic_tpr(env->apic_state, run->cr8);
    cpu_set_apic_base(env->apic_state, run->apic_base);
}

int kvm_arch_process_async_events(CPUState *env)
{
    if (env->interrupt_request & CPU_INTERRUPT_MCE) {
        /* We must not raise CPU_INTERRUPT_MCE if it's not supported. */
        assert(env->mcg_cap);

        env->interrupt_request &= ~CPU_INTERRUPT_MCE;

        kvm_cpu_synchronize_state(env);

        if (env->exception_injected == EXCP08_DBLE) {
            /* this means triple fault */
            qemu_system_reset_request();
            env->exit_request = 1;
            return 0;
        }
        env->exception_injected = EXCP12_MCHK;
        env->has_error_code = 0;

        env->halted = 0;
        if (kvm_irqchip_in_kernel() && env->mp_state == KVM_MP_STATE_HALTED) {
            env->mp_state = KVM_MP_STATE_RUNNABLE;
        }
    }

    if (kvm_irqchip_in_kernel()) {
        return 0;
    }

    if (((env->interrupt_request & CPU_INTERRUPT_HARD) &&
         (env->eflags & IF_MASK)) ||
        (env->interrupt_request & CPU_INTERRUPT_NMI)) {
        env->halted = 0;
    }
    if (env->interrupt_request & CPU_INTERRUPT_INIT) {
        kvm_cpu_synchronize_state(env);
        do_cpu_init(env);
    }
    if (env->interrupt_request & CPU_INTERRUPT_SIPI) {
        kvm_cpu_synchronize_state(env);
        do_cpu_sipi(env);
    }

    return env->halted;
}

static int kvm_handle_halt(CPUState *env)
{
    if (!((env->interrupt_request & CPU_INTERRUPT_HARD) &&
          (env->eflags & IF_MASK)) &&
        !(env->interrupt_request & CPU_INTERRUPT_NMI)) {
        env->halted = 1;
        return EXCP_HLT;
    }

    return 0;
}

int kvm_arch_insert_sw_breakpoint(CPUState *env, struct kvm_sw_breakpoint *bp)
{
    static const uint8_t int3 = 0xcc;

    if (cpu_memory_rw_debug(env, bp->pc, (uint8_t *)&bp->saved_insn, 1, 0) ||
        cpu_memory_rw_debug(env, bp->pc, (uint8_t *)&int3, 1, 1)) {
        return -EINVAL;
    }
    return 0;
}

int kvm_arch_remove_sw_breakpoint(CPUState *env, struct kvm_sw_breakpoint *bp)
{
    uint8_t int3;

    if (cpu_memory_rw_debug(env, bp->pc, &int3, 1, 0) || int3 != 0xcc ||
        cpu_memory_rw_debug(env, bp->pc, (uint8_t *)&bp->saved_insn, 1, 1)) {
        return -EINVAL;
    }
    return 0;
}

static struct {
    target_ulong addr;
    int len;
    int type;
} hw_breakpoint[4];

static int nb_hw_breakpoint;

static int find_hw_breakpoint(target_ulong addr, int len, int type)
{
    int n;

    for (n = 0; n < nb_hw_breakpoint; n++) {
        if (hw_breakpoint[n].addr == addr && hw_breakpoint[n].type == type &&
            (hw_breakpoint[n].len == len || len == -1)) {
            return n;
        }
    }
    return -1;
}

int kvm_arch_insert_hw_breakpoint(target_ulong addr,
                                  target_ulong len, int type)
{
    switch (type) {
    case GDB_BREAKPOINT_HW:
        len = 1;
        break;
    case GDB_WATCHPOINT_WRITE:
    case GDB_WATCHPOINT_ACCESS:
        switch (len) {
        case 1:
            break;
        case 2:
        case 4:
        case 8:
            if (addr & (len - 1)) {
                return -EINVAL;
            }
            break;
        default:
            return -EINVAL;
        }
        break;
    default:
        return -ENOSYS;
    }

    if (nb_hw_breakpoint == 4) {
        return -ENOBUFS;
    }
    if (find_hw_breakpoint(addr, len, type) >= 0) {
        return -EEXIST;
    }
    hw_breakpoint[nb_hw_breakpoint].addr = addr;
    hw_breakpoint[nb_hw_breakpoint].len = len;
    hw_breakpoint[nb_hw_breakpoint].type = type;
    nb_hw_breakpoint++;

    return 0;
}

int kvm_arch_remove_hw_breakpoint(target_ulong addr,
                                  target_ulong len, int type)
{
    int n;

    n = find_hw_breakpoint(addr, (type == GDB_BREAKPOINT_HW) ? 1 : len, type);
    if (n < 0) {
        return -ENOENT;
    }
    nb_hw_breakpoint--;
    hw_breakpoint[n] = hw_breakpoint[nb_hw_breakpoint];

    return 0;
}

void kvm_arch_remove_all_hw_breakpoints(void)
{
    nb_hw_breakpoint = 0;
}

static CPUWatchpoint hw_watchpoint;

static int kvm_handle_debug(struct kvm_debug_exit_arch *arch_info)
{
    int ret = 0;
    int n;

    if (arch_info->exception == 1) {
        if (arch_info->dr6 & (1 << 14)) {
            if (cpu_single_env->singlestep_enabled) {
                ret = EXCP_DEBUG;
            }
        } else {
            for (n = 0; n < 4; n++) {
                if (arch_info->dr6 & (1 << n)) {
                    switch ((arch_info->dr7 >> (16 + n*4)) & 0x3) {
                    case 0x0:
                        ret = EXCP_DEBUG;
                        break;
                    case 0x1:
                        ret = EXCP_DEBUG;
                        cpu_single_env->watchpoint_hit = &hw_watchpoint;
                        hw_watchpoint.vaddr = hw_breakpoint[n].addr;
                        hw_watchpoint.flags = BP_MEM_WRITE;
                        break;
                    case 0x3:
                        ret = EXCP_DEBUG;
                        cpu_single_env->watchpoint_hit = &hw_watchpoint;
                        hw_watchpoint.vaddr = hw_breakpoint[n].addr;
                        hw_watchpoint.flags = BP_MEM_ACCESS;
                        break;
                    }
                }
            }
        }
    } else if (kvm_find_sw_breakpoint(cpu_single_env, arch_info->pc)) {
        ret = EXCP_DEBUG;
    }
    if (ret == 0) {
        cpu_synchronize_state(cpu_single_env);
        assert(cpu_single_env->exception_injected == -1);

        /* pass to guest */
        cpu_single_env->exception_injected = arch_info->exception;
        cpu_single_env->has_error_code = 0;
    }

    return ret;
}

void kvm_arch_update_guest_debug(CPUState *env, struct kvm_guest_debug *dbg)
{
    const uint8_t type_code[] = {
        [GDB_BREAKPOINT_HW] = 0x0,
        [GDB_WATCHPOINT_WRITE] = 0x1,
        [GDB_WATCHPOINT_ACCESS] = 0x3
    };
    const uint8_t len_code[] = {
        [1] = 0x0, [2] = 0x1, [4] = 0x3, [8] = 0x2
    };
    int n;

    if (kvm_sw_breakpoints_active(env)) {
        dbg->control |= KVM_GUESTDBG_ENABLE | KVM_GUESTDBG_USE_SW_BP;
    }
    if (nb_hw_breakpoint > 0) {
        dbg->control |= KVM_GUESTDBG_ENABLE | KVM_GUESTDBG_USE_HW_BP;
        dbg->arch.debugreg[7] = 0x0600;
        for (n = 0; n < nb_hw_breakpoint; n++) {
            dbg->arch.debugreg[n] = hw_breakpoint[n].addr;
            dbg->arch.debugreg[7] |= (2 << (n * 2)) |
                (type_code[hw_breakpoint[n].type] << (16 + n*4)) |
                ((uint32_t)len_code[hw_breakpoint[n].len] << (18 + n*4));
        }
    }
}

static bool host_supports_vmx(void)
{
    uint32_t ecx, unused;

    host_cpuid(1, 0, &unused, &unused, &ecx, &unused);
    return ecx & CPUID_EXT_VMX;
}

#define VMX_INVALID_GUEST_STATE 0x80000021

int kvm_arch_handle_exit(CPUState *env, struct kvm_run *run)
{
    uint64_t code;
    int ret;

    switch (run->exit_reason) {
    case KVM_EXIT_HLT:
        DPRINTF("handle_hlt\n");
        ret = kvm_handle_halt(env);
        break;
    case KVM_EXIT_SET_TPR:
        ret = 0;
        break;
    case KVM_EXIT_FAIL_ENTRY:
        code = run->fail_entry.hardware_entry_failure_reason;
        fprintf(stderr, "KVM: entry failed, hardware error 0x%" PRIx64 "\n",
                code);
        if (host_supports_vmx() && code == VMX_INVALID_GUEST_STATE) {
            fprintf(stderr,
                    "\nIf you're runnning a guest on an Intel machine without "
                        "unrestricted mode\n"
                    "support, the failure can be most likely due to the guest "
                        "entering an invalid\n"
                    "state for Intel VT. For example, the guest maybe running "
                        "in big real mode\n"
                    "which is not supported on less recent Intel processors."
                        "\n\n");
        }
        ret = -1;
        break;
    case KVM_EXIT_EXCEPTION:
        fprintf(stderr, "KVM: exception %d exit (error code 0x%x)\n",
                run->ex.exception, run->ex.error_code);
        ret = -1;
        break;
    case KVM_EXIT_DEBUG:
        DPRINTF("kvm_exit_debug\n");
        ret = kvm_handle_debug(&run->debug.arch);
        break;
<<<<<<< HEAD
#endif /* KVM_CAP_SET_GUEST_DEBUG */
#ifdef KVM_EXIT_TPR_ACCESS
    case KVM_EXIT_TPR_ACCESS:
        ret = kvm_handle_tpr_access(env);
        break;
#endif
=======
>>>>>>> e56ff191
    default:
        fprintf(stderr, "KVM: unknown exit reason %d\n", run->exit_reason);
        ret = -1;
        break;
    }

    return ret;
}

bool kvm_arch_stop_on_emulation_error(CPUState *env)
{
    return !(env->cr[0] & CR0_PE_MASK) ||
           ((env->segs[R_CS].selector  & 3) != 3);
}

#include "qemu-kvm-x86.c"<|MERGE_RESOLUTION|>--- conflicted
+++ resolved
@@ -1861,15 +1861,9 @@
         DPRINTF("kvm_exit_debug\n");
         ret = kvm_handle_debug(&run->debug.arch);
         break;
-<<<<<<< HEAD
-#endif /* KVM_CAP_SET_GUEST_DEBUG */
-#ifdef KVM_EXIT_TPR_ACCESS
     case KVM_EXIT_TPR_ACCESS:
         ret = kvm_handle_tpr_access(env);
         break;
-#endif
-=======
->>>>>>> e56ff191
     default:
         fprintf(stderr, "KVM: unknown exit reason %d\n", run->exit_reason);
         ret = -1;
