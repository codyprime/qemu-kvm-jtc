/*
 *  APIC support
 *
 *  Copyright (c) 2004-2005 Fabrice Bellard
 *
 * This library is free software; you can redistribute it and/or
 * modify it under the terms of the GNU Lesser General Public
 * License as published by the Free Software Foundation; either
 * version 2 of the License, or (at your option) any later version.
 *
 * This library is distributed in the hope that it will be useful,
 * but WITHOUT ANY WARRANTY; without even the implied warranty of
 * MERCHANTABILITY or FITNESS FOR A PARTICULAR PURPOSE.  See the GNU
 * Lesser General Public License for more details.
 *
 * You should have received a copy of the GNU Lesser General Public
 * License along with this library; if not, see <http://www.gnu.org/licenses/>
 */
#include "hw.h"
#include "apic.h"
#include "qemu-timer.h"
#include "host-utils.h"
#include "sysbus.h"
<<<<<<< HEAD
#include "kvm.h"

//#define DEBUG_APIC
//#define DEBUG_COALESCING

#ifdef DEBUG_APIC
#define DPRINTF(fmt, ...)                                       \
    do { printf("apic: " fmt , ## __VA_ARGS__); } while (0)
#else
#define DPRINTF(fmt, ...)
#endif

#ifdef DEBUG_COALESCING
#define DPRINTF_C(fmt, ...)                                     \
    do { printf("apic: " fmt , ## __VA_ARGS__); } while (0)
#else
#define DPRINTF_C(fmt, ...)
#endif
=======
#include "trace.h"
>>>>>>> d8023f31

/* APIC Local Vector Table */
#define APIC_LVT_TIMER   0
#define APIC_LVT_THERMAL 1
#define APIC_LVT_PERFORM 2
#define APIC_LVT_LINT0   3
#define APIC_LVT_LINT1   4
#define APIC_LVT_ERROR   5
#define APIC_LVT_NB      6

/* APIC delivery modes */
#define APIC_DM_FIXED	0
#define APIC_DM_LOWPRI	1
#define APIC_DM_SMI	2
#define APIC_DM_NMI	4
#define APIC_DM_INIT	5
#define APIC_DM_SIPI	6
#define APIC_DM_EXTINT	7

/* APIC destination mode */
#define APIC_DESTMODE_FLAT	0xf
#define APIC_DESTMODE_CLUSTER	1

#define APIC_TRIGGER_EDGE  0
#define APIC_TRIGGER_LEVEL 1

#define	APIC_LVT_TIMER_PERIODIC		(1<<17)
#define	APIC_LVT_MASKED			(1<<16)
#define	APIC_LVT_LEVEL_TRIGGER		(1<<15)
#define	APIC_LVT_REMOTE_IRR		(1<<14)
#define	APIC_INPUT_POLARITY		(1<<13)
#define	APIC_SEND_PENDING		(1<<12)

#define ESR_ILLEGAL_ADDRESS (1 << 7)

#define APIC_SV_ENABLE (1 << 8)

#define MAX_APICS 255
#define MAX_APIC_WORDS 8

/* Intel APIC constants: from include/asm/msidef.h */
#define MSI_DATA_VECTOR_SHIFT		0
#define MSI_DATA_VECTOR_MASK		0x000000ff
#define MSI_DATA_DELIVERY_MODE_SHIFT	8
#define MSI_DATA_TRIGGER_SHIFT		15
#define MSI_DATA_LEVEL_SHIFT		14
#define MSI_ADDR_DEST_MODE_SHIFT	2
#define MSI_ADDR_DEST_ID_SHIFT		12
#define	MSI_ADDR_DEST_ID_MASK		0x00ffff0

#define MSI_ADDR_SIZE                   0x100000

typedef struct APICState APICState;

struct APICState {
    SysBusDevice busdev;
    void *cpu_env;
    uint32_t apicbase;
    uint8_t id;
    uint8_t arb_id;
    uint8_t tpr;
    uint32_t spurious_vec;
    uint8_t log_dest;
    uint8_t dest_mode;
    uint32_t isr[8];  /* in service register */
    uint32_t tmr[8];  /* trigger mode register */
    uint32_t irr[8]; /* interrupt request register */
    uint32_t lvt[APIC_LVT_NB];
    uint32_t esr; /* error register */
    uint32_t icr[2];

    uint32_t divide_conf;
    int count_shift;
    uint32_t initial_count;
    int64_t initial_count_load_time, next_time;
    uint32_t idx;
    QEMUTimer *timer;
    int sipi_vector;
    int wait_for_sipi;
};

static APICState *local_apics[MAX_APICS + 1];
static int apic_irq_delivered;

static void apic_set_irq(APICState *s, int vector_num, int trigger_mode);
static void apic_update_irq(APICState *s);
static void apic_get_delivery_bitmask(uint32_t *deliver_bitmask,
                                      uint8_t dest, uint8_t dest_mode);

/* Find first bit starting from msb */
static int fls_bit(uint32_t value)
{
    return 31 - clz32(value);
}

/* Find first bit starting from lsb */
static int ffs_bit(uint32_t value)
{
    return ctz32(value);
}

static inline void set_bit(uint32_t *tab, int index)
{
    int i, mask;
    i = index >> 5;
    mask = 1 << (index & 0x1f);
    tab[i] |= mask;
}

static inline void reset_bit(uint32_t *tab, int index)
{
    int i, mask;
    i = index >> 5;
    mask = 1 << (index & 0x1f);
    tab[i] &= ~mask;
}

static inline int get_bit(uint32_t *tab, int index)
{
    int i, mask;
    i = index >> 5;
    mask = 1 << (index & 0x1f);
    return !!(tab[i] & mask);
}

static void apic_local_deliver(APICState *s, int vector)
{
    uint32_t lvt = s->lvt[vector];
    int trigger_mode;

    trace_apic_local_deliver(vector, (lvt >> 8) & 7);

    if (lvt & APIC_LVT_MASKED)
        return;

    switch ((lvt >> 8) & 7) {
    case APIC_DM_SMI:
        cpu_interrupt(s->cpu_env, CPU_INTERRUPT_SMI);
        break;

    case APIC_DM_NMI:
        cpu_interrupt(s->cpu_env, CPU_INTERRUPT_NMI);
        break;

    case APIC_DM_EXTINT:
        cpu_interrupt(s->cpu_env, CPU_INTERRUPT_HARD);
        break;

    case APIC_DM_FIXED:
        trigger_mode = APIC_TRIGGER_EDGE;
        if ((vector == APIC_LVT_LINT0 || vector == APIC_LVT_LINT1) &&
            (lvt & APIC_LVT_LEVEL_TRIGGER))
            trigger_mode = APIC_TRIGGER_LEVEL;
        apic_set_irq(s, lvt & 0xff, trigger_mode);
    }
}

void apic_deliver_pic_intr(DeviceState *d, int level)
{
    APICState *s = DO_UPCAST(APICState, busdev.qdev, d);

    if (level) {
        apic_local_deliver(s, APIC_LVT_LINT0);
    } else {
        uint32_t lvt = s->lvt[APIC_LVT_LINT0];

        switch ((lvt >> 8) & 7) {
        case APIC_DM_FIXED:
            if (!(lvt & APIC_LVT_LEVEL_TRIGGER))
                break;
            reset_bit(s->irr, lvt & 0xff);
            /* fall through */
        case APIC_DM_EXTINT:
            cpu_reset_interrupt(s->cpu_env, CPU_INTERRUPT_HARD);
            break;
        }
    }
}

#define foreach_apic(apic, deliver_bitmask, code) \
{\
    int __i, __j, __mask;\
    for(__i = 0; __i < MAX_APIC_WORDS; __i++) {\
        __mask = deliver_bitmask[__i];\
        if (__mask) {\
            for(__j = 0; __j < 32; __j++) {\
                if (__mask & (1 << __j)) {\
                    apic = local_apics[__i * 32 + __j];\
                    if (apic) {\
                        code;\
                    }\
                }\
            }\
        }\
    }\
}

static void apic_bus_deliver(const uint32_t *deliver_bitmask,
                             uint8_t delivery_mode,
                             uint8_t vector_num, uint8_t polarity,
                             uint8_t trigger_mode)
{
    APICState *apic_iter;

    switch (delivery_mode) {
        case APIC_DM_LOWPRI:
            /* XXX: search for focus processor, arbitration */
            {
                int i, d;
                d = -1;
                for(i = 0; i < MAX_APIC_WORDS; i++) {
                    if (deliver_bitmask[i]) {
                        d = i * 32 + ffs_bit(deliver_bitmask[i]);
                        break;
                    }
                }
                if (d >= 0) {
                    apic_iter = local_apics[d];
                    if (apic_iter) {
                        apic_set_irq(apic_iter, vector_num, trigger_mode);
                    }
                }
            }
            return;

        case APIC_DM_FIXED:
            break;

        case APIC_DM_SMI:
            foreach_apic(apic_iter, deliver_bitmask,
                cpu_interrupt(apic_iter->cpu_env, CPU_INTERRUPT_SMI) );
            return;

        case APIC_DM_NMI:
            foreach_apic(apic_iter, deliver_bitmask,
                cpu_interrupt(apic_iter->cpu_env, CPU_INTERRUPT_NMI) );
            return;

        case APIC_DM_INIT:
            /* normal INIT IPI sent to processors */
            foreach_apic(apic_iter, deliver_bitmask,
                         cpu_interrupt(apic_iter->cpu_env, CPU_INTERRUPT_INIT) );
            return;

        case APIC_DM_EXTINT:
            /* handled in I/O APIC code */
            break;

        default:
            return;
    }

    foreach_apic(apic_iter, deliver_bitmask,
                 apic_set_irq(apic_iter, vector_num, trigger_mode) );
}

void apic_deliver_irq(uint8_t dest, uint8_t dest_mode,
                      uint8_t delivery_mode, uint8_t vector_num,
                      uint8_t polarity, uint8_t trigger_mode)
{
    uint32_t deliver_bitmask[MAX_APIC_WORDS];

    trace_apic_deliver_irq(dest, dest_mode, delivery_mode, vector_num,
                           polarity, trigger_mode);

    apic_get_delivery_bitmask(deliver_bitmask, dest, dest_mode);
    apic_bus_deliver(deliver_bitmask, delivery_mode, vector_num, polarity,
                     trigger_mode);
}

void cpu_set_apic_base(DeviceState *d, uint64_t val)
{
    APICState *s = DO_UPCAST(APICState, busdev.qdev, d);

    trace_cpu_set_apic_base(val);

    if (!s)
        return;
    if (kvm_enabled() && kvm_irqchip_in_kernel())
        s->apicbase = val;
    else
        s->apicbase = (val & 0xfffff000) |
            (s->apicbase & (MSR_IA32_APICBASE_BSP | MSR_IA32_APICBASE_ENABLE));
    /* if disabled, cannot be enabled again */
    if (!(val & MSR_IA32_APICBASE_ENABLE)) {
        s->apicbase &= ~MSR_IA32_APICBASE_ENABLE;
        cpu_clear_apic_feature(s->cpu_env);
        s->spurious_vec &= ~APIC_SV_ENABLE;
    }
}

uint64_t cpu_get_apic_base(DeviceState *d)
{
    APICState *s = DO_UPCAST(APICState, busdev.qdev, d);

    trace_cpu_get_apic_base(s ? (uint64_t)s->apicbase: 0);

    return s ? s->apicbase : 0;
}

void cpu_set_apic_tpr(DeviceState *d, uint8_t val)
{
    APICState *s = DO_UPCAST(APICState, busdev.qdev, d);

    if (!s)
        return;
    s->tpr = (val & 0x0f) << 4;
    apic_update_irq(s);
}

uint8_t cpu_get_apic_tpr(DeviceState *d)
{
    APICState *s = DO_UPCAST(APICState, busdev.qdev, d);

    return s ? s->tpr >> 4 : 0;
}

/* return -1 if no bit is set */
static int get_highest_priority_int(uint32_t *tab)
{
    int i;
    for(i = 7; i >= 0; i--) {
        if (tab[i] != 0) {
            return i * 32 + fls_bit(tab[i]);
        }
    }
    return -1;
}

static int apic_get_ppr(APICState *s)
{
    int tpr, isrv, ppr;

    tpr = (s->tpr >> 4);
    isrv = get_highest_priority_int(s->isr);
    if (isrv < 0)
        isrv = 0;
    isrv >>= 4;
    if (tpr >= isrv)
        ppr = s->tpr;
    else
        ppr = isrv << 4;
    return ppr;
}

static int apic_get_arb_pri(APICState *s)
{
    /* XXX: arbitration */
    return 0;
}

/* signal the CPU if an irq is pending */
static void apic_update_irq(APICState *s)
{
    int irrv, ppr;
    if (!(s->spurious_vec & APIC_SV_ENABLE))
        return;
    irrv = get_highest_priority_int(s->irr);
    if (irrv < 0)
        return;
    ppr = apic_get_ppr(s);
    if (ppr && (irrv & 0xf0) <= (ppr & 0xf0))
        return;
    cpu_interrupt(s->cpu_env, CPU_INTERRUPT_HARD);
}

void apic_reset_irq_delivered(void)
{
    trace_apic_reset_irq_delivered(apic_irq_delivered);

    apic_irq_delivered = 0;
}

int apic_get_irq_delivered(void)
{
    trace_apic_get_irq_delivered(apic_irq_delivered);

    return apic_irq_delivered;
}

void apic_set_irq_delivered(void)
{
    apic_irq_delivered = 1;
}

static void apic_set_irq(APICState *s, int vector_num, int trigger_mode)
{
    apic_irq_delivered += !get_bit(s->irr, vector_num);

    trace_apic_set_irq(apic_irq_delivered);

    set_bit(s->irr, vector_num);
    if (trigger_mode)
        set_bit(s->tmr, vector_num);
    else
        reset_bit(s->tmr, vector_num);
    apic_update_irq(s);
}

static void apic_eoi(APICState *s)
{
    int isrv;
    isrv = get_highest_priority_int(s->isr);
    if (isrv < 0)
        return;
    reset_bit(s->isr, isrv);
    /* XXX: send the EOI packet to the APIC bus to allow the I/O APIC to
            set the remote IRR bit for level triggered interrupts. */
    apic_update_irq(s);
}

static int apic_find_dest(uint8_t dest)
{
    APICState *apic = local_apics[dest];
    int i;

    if (apic && apic->id == dest)
        return dest;  /* shortcut in case apic->id == apic->idx */

    for (i = 0; i < MAX_APICS; i++) {
        apic = local_apics[i];
	if (apic && apic->id == dest)
            return i;
    }

    return -1;
}

static void apic_get_delivery_bitmask(uint32_t *deliver_bitmask,
                                      uint8_t dest, uint8_t dest_mode)
{
    APICState *apic_iter;
    int i;

    if (dest_mode == 0) {
        if (dest == 0xff) {
            memset(deliver_bitmask, 0xff, MAX_APIC_WORDS * sizeof(uint32_t));
        } else {
            int idx = apic_find_dest(dest);
            memset(deliver_bitmask, 0x00, MAX_APIC_WORDS * sizeof(uint32_t));
            if (idx >= 0)
                set_bit(deliver_bitmask, idx);
        }
    } else {
        /* XXX: cluster mode */
        memset(deliver_bitmask, 0x00, MAX_APIC_WORDS * sizeof(uint32_t));
        for(i = 0; i < MAX_APICS; i++) {
            apic_iter = local_apics[i];
            if (apic_iter) {
                if (apic_iter->dest_mode == 0xf) {
                    if (dest & apic_iter->log_dest)
                        set_bit(deliver_bitmask, i);
                } else if (apic_iter->dest_mode == 0x0) {
                    if ((dest & 0xf0) == (apic_iter->log_dest & 0xf0) &&
                        (dest & apic_iter->log_dest & 0x0f)) {
                        set_bit(deliver_bitmask, i);
                    }
                }
            }
        }
    }
}

void apic_init_reset(DeviceState *d)
{
    APICState *s = DO_UPCAST(APICState, busdev.qdev, d);
    int i;

    if (!s)
        return;

    s->tpr = 0;
    s->spurious_vec = 0xff;
    s->log_dest = 0;
    s->dest_mode = 0xf;
    memset(s->isr, 0, sizeof(s->isr));
    memset(s->tmr, 0, sizeof(s->tmr));
    memset(s->irr, 0, sizeof(s->irr));
    for(i = 0; i < APIC_LVT_NB; i++)
        s->lvt[i] = 1 << 16; /* mask LVT */
    s->esr = 0;
    memset(s->icr, 0, sizeof(s->icr));
    s->divide_conf = 0;
    s->count_shift = 0;
    s->initial_count = 0;
    s->initial_count_load_time = 0;
    s->next_time = 0;
    s->wait_for_sipi = 1;
}

static void apic_startup(APICState *s, int vector_num)
{
    s->sipi_vector = vector_num;
    cpu_interrupt(s->cpu_env, CPU_INTERRUPT_SIPI);
}

void apic_sipi(DeviceState *d)
{
    APICState *s = DO_UPCAST(APICState, busdev.qdev, d);

    cpu_reset_interrupt(s->cpu_env, CPU_INTERRUPT_SIPI);

    if (!s->wait_for_sipi)
        return;
    cpu_x86_load_seg_cache_sipi(s->cpu_env, s->sipi_vector);
    s->wait_for_sipi = 0;
}

static void apic_deliver(DeviceState *d, uint8_t dest, uint8_t dest_mode,
                         uint8_t delivery_mode, uint8_t vector_num,
                         uint8_t polarity, uint8_t trigger_mode)
{
    APICState *s = DO_UPCAST(APICState, busdev.qdev, d);
    uint32_t deliver_bitmask[MAX_APIC_WORDS];
    int dest_shorthand = (s->icr[0] >> 18) & 3;
    APICState *apic_iter;

    switch (dest_shorthand) {
    case 0:
        apic_get_delivery_bitmask(deliver_bitmask, dest, dest_mode);
        break;
    case 1:
        memset(deliver_bitmask, 0x00, sizeof(deliver_bitmask));
        set_bit(deliver_bitmask, s->idx);
        break;
    case 2:
        memset(deliver_bitmask, 0xff, sizeof(deliver_bitmask));
        break;
    case 3:
        memset(deliver_bitmask, 0xff, sizeof(deliver_bitmask));
        reset_bit(deliver_bitmask, s->idx);
        break;
    }

    switch (delivery_mode) {
        case APIC_DM_INIT:
            {
                int trig_mode = (s->icr[0] >> 15) & 1;
                int level = (s->icr[0] >> 14) & 1;
                if (level == 0 && trig_mode == 1) {
                    foreach_apic(apic_iter, deliver_bitmask,
                                 apic_iter->arb_id = apic_iter->id );
                    return;
                }
            }
            break;

        case APIC_DM_SIPI:
            foreach_apic(apic_iter, deliver_bitmask,
                         apic_startup(apic_iter, vector_num) );
            return;
    }

    apic_bus_deliver(deliver_bitmask, delivery_mode, vector_num, polarity,
                     trigger_mode);
}

int apic_get_interrupt(DeviceState *d)
{
    APICState *s = DO_UPCAST(APICState, busdev.qdev, d);
    int intno;

    /* if the APIC is installed or enabled, we let the 8259 handle the
       IRQs */
    if (!s)
        return -1;
    if (!(s->spurious_vec & APIC_SV_ENABLE))
        return -1;

    /* XXX: spurious IRQ handling */
    intno = get_highest_priority_int(s->irr);
    if (intno < 0)
        return -1;
    if (s->tpr && intno <= s->tpr)
        return s->spurious_vec & 0xff;
    reset_bit(s->irr, intno);
    set_bit(s->isr, intno);
    apic_update_irq(s);
    return intno;
}

int apic_accept_pic_intr(DeviceState *d)
{
    APICState *s = DO_UPCAST(APICState, busdev.qdev, d);
    uint32_t lvt0;

    if (!s)
        return -1;

    lvt0 = s->lvt[APIC_LVT_LINT0];

    if ((s->apicbase & MSR_IA32_APICBASE_ENABLE) == 0 ||
        (lvt0 & APIC_LVT_MASKED) == 0)
        return 1;

    return 0;
}

static uint32_t apic_get_current_count(APICState *s)
{
    int64_t d;
    uint32_t val;
    d = (qemu_get_clock(vm_clock) - s->initial_count_load_time) >>
        s->count_shift;
    if (s->lvt[APIC_LVT_TIMER] & APIC_LVT_TIMER_PERIODIC) {
        /* periodic */
        val = s->initial_count - (d % ((uint64_t)s->initial_count + 1));
    } else {
        if (d >= s->initial_count)
            val = 0;
        else
            val = s->initial_count - d;
    }
    return val;
}

static void apic_timer_update(APICState *s, int64_t current_time)
{
    int64_t next_time, d;

    if (!(s->lvt[APIC_LVT_TIMER] & APIC_LVT_MASKED)) {
        d = (current_time - s->initial_count_load_time) >>
            s->count_shift;
        if (s->lvt[APIC_LVT_TIMER] & APIC_LVT_TIMER_PERIODIC) {
            if (!s->initial_count)
                goto no_timer;
            d = ((d / ((uint64_t)s->initial_count + 1)) + 1) * ((uint64_t)s->initial_count + 1);
        } else {
            if (d >= s->initial_count)
                goto no_timer;
            d = (uint64_t)s->initial_count + 1;
        }
        next_time = s->initial_count_load_time + (d << s->count_shift);
        qemu_mod_timer(s->timer, next_time);
        s->next_time = next_time;
    } else {
    no_timer:
        qemu_del_timer(s->timer);
    }
}

static void apic_timer(void *opaque)
{
    APICState *s = opaque;

    apic_local_deliver(s, APIC_LVT_TIMER);
    apic_timer_update(s, s->next_time);
}

static uint32_t apic_mem_readb(void *opaque, target_phys_addr_t addr)
{
    return 0;
}

static uint32_t apic_mem_readw(void *opaque, target_phys_addr_t addr)
{
    return 0;
}

static void apic_mem_writeb(void *opaque, target_phys_addr_t addr, uint32_t val)
{
}

static void apic_mem_writew(void *opaque, target_phys_addr_t addr, uint32_t val)
{
}

static uint32_t apic_mem_readl(void *opaque, target_phys_addr_t addr)
{
    DeviceState *d;
    APICState *s;
    uint32_t val;
    int index;

    d = cpu_get_current_apic();
    if (!d) {
        return 0;
    }
    s = DO_UPCAST(APICState, busdev.qdev, d);

    index = (addr >> 4) & 0xff;
    switch(index) {
    case 0x02: /* id */
        val = s->id << 24;
        break;
    case 0x03: /* version */
        val = 0x11 | ((APIC_LVT_NB - 1) << 16); /* version 0x11 */
        break;
    case 0x08:
        val = s->tpr;
        break;
    case 0x09:
        val = apic_get_arb_pri(s);
        break;
    case 0x0a:
        /* ppr */
        val = apic_get_ppr(s);
        break;
    case 0x0b:
        val = 0;
        break;
    case 0x0d:
        val = s->log_dest << 24;
        break;
    case 0x0e:
        val = s->dest_mode << 28;
        break;
    case 0x0f:
        val = s->spurious_vec;
        break;
    case 0x10 ... 0x17:
        val = s->isr[index & 7];
        break;
    case 0x18 ... 0x1f:
        val = s->tmr[index & 7];
        break;
    case 0x20 ... 0x27:
        val = s->irr[index & 7];
        break;
    case 0x28:
        val = s->esr;
        break;
    case 0x30:
    case 0x31:
        val = s->icr[index & 1];
        break;
    case 0x32 ... 0x37:
        val = s->lvt[index - 0x32];
        break;
    case 0x38:
        val = s->initial_count;
        break;
    case 0x39:
        val = apic_get_current_count(s);
        break;
    case 0x3e:
        val = s->divide_conf;
        break;
    default:
        s->esr |= ESR_ILLEGAL_ADDRESS;
        val = 0;
        break;
    }
    trace_apic_mem_readl(addr, val);
    return val;
}

static void apic_send_msi(target_phys_addr_t addr, uint32 data)
{
    uint8_t dest = (addr & MSI_ADDR_DEST_ID_MASK) >> MSI_ADDR_DEST_ID_SHIFT;
    uint8_t vector = (data & MSI_DATA_VECTOR_MASK) >> MSI_DATA_VECTOR_SHIFT;
    uint8_t dest_mode = (addr >> MSI_ADDR_DEST_MODE_SHIFT) & 0x1;
    uint8_t trigger_mode = (data >> MSI_DATA_TRIGGER_SHIFT) & 0x1;
    uint8_t delivery = (data >> MSI_DATA_DELIVERY_MODE_SHIFT) & 0x7;
    /* XXX: Ignore redirection hint. */
    apic_deliver_irq(dest, dest_mode, delivery, vector, 0, trigger_mode);
}

static void apic_mem_writel(void *opaque, target_phys_addr_t addr, uint32_t val)
{
    DeviceState *d;
    APICState *s;
    int index = (addr >> 4) & 0xff;
    if (addr > 0xfff || !index) {
        /* MSI and MMIO APIC are at the same memory location,
         * but actually not on the global bus: MSI is on PCI bus
         * APIC is connected directly to the CPU.
         * Mapping them on the global bus happens to work because
         * MSI registers are reserved in APIC MMIO and vice versa. */
        apic_send_msi(addr, val);
        return;
    }

    d = cpu_get_current_apic();
    if (!d) {
        return;
    }
    s = DO_UPCAST(APICState, busdev.qdev, d);

    trace_apic_mem_writel(addr, val);

    switch(index) {
    case 0x02:
        s->id = (val >> 24);
        break;
    case 0x03:
        break;
    case 0x08:
        s->tpr = val;
        apic_update_irq(s);
        break;
    case 0x09:
    case 0x0a:
        break;
    case 0x0b: /* EOI */
        apic_eoi(s);
        break;
    case 0x0d:
        s->log_dest = val >> 24;
        break;
    case 0x0e:
        s->dest_mode = val >> 28;
        break;
    case 0x0f:
        s->spurious_vec = val & 0x1ff;
        apic_update_irq(s);
        break;
    case 0x10 ... 0x17:
    case 0x18 ... 0x1f:
    case 0x20 ... 0x27:
    case 0x28:
        break;
    case 0x30:
        s->icr[0] = val;
        apic_deliver(d, (s->icr[1] >> 24) & 0xff, (s->icr[0] >> 11) & 1,
                     (s->icr[0] >> 8) & 7, (s->icr[0] & 0xff),
                     (s->icr[0] >> 14) & 1, (s->icr[0] >> 15) & 1);
        break;
    case 0x31:
        s->icr[1] = val;
        break;
    case 0x32 ... 0x37:
        {
            int n = index - 0x32;
            s->lvt[n] = val;
            if (n == APIC_LVT_TIMER)
                apic_timer_update(s, qemu_get_clock(vm_clock));
        }
        break;
    case 0x38:
        s->initial_count = val;
        s->initial_count_load_time = qemu_get_clock(vm_clock);
        apic_timer_update(s, s->initial_count_load_time);
        break;
    case 0x39:
        break;
    case 0x3e:
        {
            int v;
            s->divide_conf = val & 0xb;
            v = (s->divide_conf & 3) | ((s->divide_conf >> 1) & 4);
            s->count_shift = (v + 1) & 7;
        }
        break;
    default:
        s->esr |= ESR_ILLEGAL_ADDRESS;
        break;
    }
}

#ifdef KVM_CAP_IRQCHIP

static inline uint32_t kapic_reg(struct kvm_lapic_state *kapic, int reg_id)
{
    return *((uint32_t *) (kapic->regs + (reg_id << 4)));
}

static inline void kapic_set_reg(struct kvm_lapic_state *kapic,
                                 int reg_id, uint32_t val)
{
    *((uint32_t *) (kapic->regs + (reg_id << 4))) = val;
}

static void kvm_kernel_lapic_save_to_user(APICState *s)
{
    struct kvm_lapic_state apic;
    struct kvm_lapic_state *kapic = &apic;
    int i, v;

    kvm_get_lapic(s->cpu_env, kapic);

    s->id = kapic_reg(kapic, 0x2) >> 24;
    s->tpr = kapic_reg(kapic, 0x8);
    s->arb_id = kapic_reg(kapic, 0x9);
    s->log_dest = kapic_reg(kapic, 0xd) >> 24;
    s->dest_mode = kapic_reg(kapic, 0xe) >> 28;
    s->spurious_vec = kapic_reg(kapic, 0xf);
    for (i = 0; i < 8; i++) {
        s->isr[i] = kapic_reg(kapic, 0x10 + i);
        s->tmr[i] = kapic_reg(kapic, 0x18 + i);
        s->irr[i] = kapic_reg(kapic, 0x20 + i);
    }
    s->esr = kapic_reg(kapic, 0x28);
    s->icr[0] = kapic_reg(kapic, 0x30);
    s->icr[1] = kapic_reg(kapic, 0x31);
    for (i = 0; i < APIC_LVT_NB; i++)
	s->lvt[i] = kapic_reg(kapic, 0x32 + i);
    s->initial_count = kapic_reg(kapic, 0x38);
    s->divide_conf = kapic_reg(kapic, 0x3e);

    v = (s->divide_conf & 3) | ((s->divide_conf >> 1) & 4);
    s->count_shift = (v + 1) & 7;

    s->initial_count_load_time = qemu_get_clock(vm_clock);
    apic_timer_update(s, s->initial_count_load_time);
}

static void kvm_kernel_lapic_load_from_user(APICState *s)
{
    struct kvm_lapic_state apic;
    struct kvm_lapic_state *klapic = &apic;
    int i;

    memset(klapic, 0, sizeof apic);
    kapic_set_reg(klapic, 0x2, s->id << 24);
    kapic_set_reg(klapic, 0x8, s->tpr);
    kapic_set_reg(klapic, 0xd, s->log_dest << 24);
    kapic_set_reg(klapic, 0xe, s->dest_mode << 28 | 0x0fffffff);
    kapic_set_reg(klapic, 0xf, s->spurious_vec);
    for (i = 0; i < 8; i++) {
        kapic_set_reg(klapic, 0x10 + i, s->isr[i]);
        kapic_set_reg(klapic, 0x18 + i, s->tmr[i]);
        kapic_set_reg(klapic, 0x20 + i, s->irr[i]);
    }
    kapic_set_reg(klapic, 0x28, s->esr);
    kapic_set_reg(klapic, 0x30, s->icr[0]);
    kapic_set_reg(klapic, 0x31, s->icr[1]);
    for (i = 0; i < APIC_LVT_NB; i++)
        kapic_set_reg(klapic, 0x32 + i, s->lvt[i]);
    kapic_set_reg(klapic, 0x38, s->initial_count);
    kapic_set_reg(klapic, 0x3e, s->divide_conf);

    kvm_set_lapic(s->cpu_env, klapic);
}

#endif

void kvm_load_lapic(CPUState *env)
{
#ifdef KVM_CAP_IRQCHIP
    APICState *s = DO_UPCAST(APICState, busdev.qdev, env->apic_state);

    if (kvm_enabled() && kvm_irqchip_in_kernel()) {
        kvm_kernel_lapic_load_from_user(s);
    }
#endif
}

void kvm_save_lapic(CPUState *env)
{
#ifdef KVM_CAP_IRQCHIP
    APICState *s = DO_UPCAST(APICState, busdev.qdev, env->apic_state);

    if (kvm_enabled() && kvm_irqchip_in_kernel()) {
        kvm_kernel_lapic_save_to_user(s);
    }
#endif
}

/* This function is only used for old state version 1 and 2 */
static int apic_load_old(QEMUFile *f, void *opaque, int version_id)
{
    APICState *s = opaque;
    int i;

    if (version_id > 2)
        return -EINVAL;

    /* XXX: what if the base changes? (registered memory regions) */
    qemu_get_be32s(f, &s->apicbase);
    qemu_get_8s(f, &s->id);
    qemu_get_8s(f, &s->arb_id);
    qemu_get_8s(f, &s->tpr);
    qemu_get_be32s(f, &s->spurious_vec);
    qemu_get_8s(f, &s->log_dest);
    qemu_get_8s(f, &s->dest_mode);
    for (i = 0; i < 8; i++) {
        qemu_get_be32s(f, &s->isr[i]);
        qemu_get_be32s(f, &s->tmr[i]);
        qemu_get_be32s(f, &s->irr[i]);
    }
    for (i = 0; i < APIC_LVT_NB; i++) {
        qemu_get_be32s(f, &s->lvt[i]);
    }
    qemu_get_be32s(f, &s->esr);
    qemu_get_be32s(f, &s->icr[0]);
    qemu_get_be32s(f, &s->icr[1]);
    qemu_get_be32s(f, &s->divide_conf);
    s->count_shift=qemu_get_be32(f);
    qemu_get_be32s(f, &s->initial_count);
    s->initial_count_load_time=qemu_get_be64(f);
    s->next_time=qemu_get_be64(f);

    if (version_id >= 2)
        qemu_get_timer(f, s->timer);
    return 0;
}

static const VMStateDescription vmstate_apic = {
    .name = "apic",
    .version_id = 3,
    .minimum_version_id = 3,
    .minimum_version_id_old = 1,
    .load_state_old = apic_load_old,
    .fields      = (VMStateField []) {
        VMSTATE_UINT32(apicbase, APICState),
        VMSTATE_UINT8(id, APICState),
        VMSTATE_UINT8(arb_id, APICState),
        VMSTATE_UINT8(tpr, APICState),
        VMSTATE_UINT32(spurious_vec, APICState),
        VMSTATE_UINT8(log_dest, APICState),
        VMSTATE_UINT8(dest_mode, APICState),
        VMSTATE_UINT32_ARRAY(isr, APICState, 8),
        VMSTATE_UINT32_ARRAY(tmr, APICState, 8),
        VMSTATE_UINT32_ARRAY(irr, APICState, 8),
        VMSTATE_UINT32_ARRAY(lvt, APICState, APIC_LVT_NB),
        VMSTATE_UINT32(esr, APICState),
        VMSTATE_UINT32_ARRAY(icr, APICState, 2),
        VMSTATE_UINT32(divide_conf, APICState),
        VMSTATE_INT32(count_shift, APICState),
        VMSTATE_UINT32(initial_count, APICState),
        VMSTATE_INT64(initial_count_load_time, APICState),
        VMSTATE_INT64(next_time, APICState),
        VMSTATE_TIMER(timer, APICState),
        VMSTATE_END_OF_LIST()
    }
};

static void apic_reset(DeviceState *d)
{
    APICState *s = DO_UPCAST(APICState, busdev.qdev, d);
    int bsp;

    bsp = cpu_is_bsp(s->cpu_env);
    s->apicbase = 0xfee00000 |
        (bsp ? MSR_IA32_APICBASE_BSP : 0) | MSR_IA32_APICBASE_ENABLE;

    apic_init_reset(d);

    if (bsp) {
        /*
         * LINT0 delivery mode on CPU #0 is set to ExtInt at initialization
         * time typically by BIOS, so PIC interrupt can be delivered to the
         * processor when local APIC is enabled.
         */
        s->lvt[APIC_LVT_LINT0] = 0x700;
    }
}

static CPUReadMemoryFunc * const apic_mem_read[3] = {
    apic_mem_readb,
    apic_mem_readw,
    apic_mem_readl,
};

static CPUWriteMemoryFunc * const apic_mem_write[3] = {
    apic_mem_writeb,
    apic_mem_writew,
    apic_mem_writel,
};

static int apic_init1(SysBusDevice *dev)
{
    APICState *s = FROM_SYSBUS(APICState, dev);
    int apic_io_memory;
    static int last_apic_idx;

    if (last_apic_idx >= MAX_APICS) {
        return -1;
    }
    apic_io_memory = cpu_register_io_memory(apic_mem_read,
                                            apic_mem_write, NULL);
    sysbus_init_mmio(dev, MSI_ADDR_SIZE, apic_io_memory);

    s->timer = qemu_new_timer(vm_clock, apic_timer, s);
    s->idx = last_apic_idx++;
    local_apics[s->idx] = s;
    return 0;
}

static SysBusDeviceInfo apic_info = {
    .init = apic_init1,
    .qdev.name = "apic",
    .qdev.size = sizeof(APICState),
    .qdev.vmsd = &vmstate_apic,
    .qdev.reset = apic_reset,
    .qdev.no_user = 1,
    .qdev.props = (Property[]) {
        DEFINE_PROP_UINT8("id", APICState, id, -1),
        DEFINE_PROP_PTR("cpu_env", APICState, cpu_env),
        DEFINE_PROP_END_OF_LIST(),
    }
};

static void apic_register_devices(void)
{
    sysbus_register_withprop(&apic_info);
}

device_init(apic_register_devices)<|MERGE_RESOLUTION|>--- conflicted
+++ resolved
@@ -21,28 +21,8 @@
 #include "qemu-timer.h"
 #include "host-utils.h"
 #include "sysbus.h"
-<<<<<<< HEAD
+#include "trace.h"
 #include "kvm.h"
-
-//#define DEBUG_APIC
-//#define DEBUG_COALESCING
-
-#ifdef DEBUG_APIC
-#define DPRINTF(fmt, ...)                                       \
-    do { printf("apic: " fmt , ## __VA_ARGS__); } while (0)
-#else
-#define DPRINTF(fmt, ...)
-#endif
-
-#ifdef DEBUG_COALESCING
-#define DPRINTF_C(fmt, ...)                                     \
-    do { printf("apic: " fmt , ## __VA_ARGS__); } while (0)
-#else
-#define DPRINTF_C(fmt, ...)
-#endif
-=======
-#include "trace.h"
->>>>>>> d8023f31
 
 /* APIC Local Vector Table */
 #define APIC_LVT_TIMER   0
