--- conflicted
+++ resolved
@@ -802,36 +802,20 @@
 {
     int config_size = pci_config_size(pci_dev);
 
-<<<<<<< HEAD
-    pci_dev->config = qemu_mallocz(config_size);
-    pci_dev->cmask = qemu_mallocz(config_size);
-    pci_dev->wmask = qemu_mallocz(config_size);
-    pci_dev->w1cmask = qemu_mallocz(config_size);
-    pci_dev->config_map = qemu_mallocz(config_size);
-=======
     pci_dev->config = g_malloc0(config_size);
     pci_dev->cmask = g_malloc0(config_size);
     pci_dev->wmask = g_malloc0(config_size);
     pci_dev->w1cmask = g_malloc0(config_size);
-    pci_dev->used = g_malloc0(config_size);
->>>>>>> 7267c094
+    pci_dev->config_map = g_malloc0(config_size);
 }
 
 static void pci_config_free(PCIDevice *pci_dev)
 {
-<<<<<<< HEAD
-    qemu_free(pci_dev->config);
-    qemu_free(pci_dev->cmask);
-    qemu_free(pci_dev->wmask);
-    qemu_free(pci_dev->w1cmask);
-    qemu_free(pci_dev->config_map);
-=======
     g_free(pci_dev->config);
     g_free(pci_dev->cmask);
     g_free(pci_dev->wmask);
     g_free(pci_dev->w1cmask);
-    g_free(pci_dev->used);
->>>>>>> 7267c094
+    g_free(pci_dev->config_map);
 }
 
 /* -1 for devfn means auto assign */
