/*
 * QEMU VGA Emulator.
 *
 * Copyright (c) 2003 Fabrice Bellard
 *
 * Permission is hereby granted, free of charge, to any person obtaining a copy
 * of this software and associated documentation files (the "Software"), to deal
 * in the Software without restriction, including without limitation the rights
 * to use, copy, modify, merge, publish, distribute, sublicense, and/or sell
 * copies of the Software, and to permit persons to whom the Software is
 * furnished to do so, subject to the following conditions:
 *
 * The above copyright notice and this permission notice shall be included in
 * all copies or substantial portions of the Software.
 *
 * THE SOFTWARE IS PROVIDED "AS IS", WITHOUT WARRANTY OF ANY KIND, EXPRESS OR
 * IMPLIED, INCLUDING BUT NOT LIMITED TO THE WARRANTIES OF MERCHANTABILITY,
 * FITNESS FOR A PARTICULAR PURPOSE AND NONINFRINGEMENT. IN NO EVENT SHALL
 * THE AUTHORS OR COPYRIGHT HOLDERS BE LIABLE FOR ANY CLAIM, DAMAGES OR OTHER
 * LIABILITY, WHETHER IN AN ACTION OF CONTRACT, TORT OR OTHERWISE, ARISING FROM,
 * OUT OF OR IN CONNECTION WITH THE SOFTWARE OR THE USE OR OTHER DEALINGS IN
 * THE SOFTWARE.
 */
#include "hw.h"
#include "console.h"
#include "pc.h"
#include "pci.h"
#include "vga_int.h"
#include "pixel_ops.h"
#include "qemu-timer.h"
#include "kvm.h"

//#define DEBUG_VGA
//#define DEBUG_VGA_MEM
//#define DEBUG_VGA_REG

//#define DEBUG_BOCHS_VBE

/* force some bits to zero */
const uint8_t sr_mask[8] = {
    0x03,
    0x3d,
    0x0f,
    0x3f,
    0x0e,
    0x00,
    0x00,
    0xff,
};

const uint8_t gr_mask[16] = {
    0x0f, /* 0x00 */
    0x0f, /* 0x01 */
    0x0f, /* 0x02 */
    0x1f, /* 0x03 */
    0x03, /* 0x04 */
    0x7b, /* 0x05 */
    0x0f, /* 0x06 */
    0x0f, /* 0x07 */
    0xff, /* 0x08 */
    0x00, /* 0x09 */
    0x00, /* 0x0a */
    0x00, /* 0x0b */
    0x00, /* 0x0c */
    0x00, /* 0x0d */
    0x00, /* 0x0e */
    0x00, /* 0x0f */
};

#define cbswap_32(__x) \
((uint32_t)( \
		(((uint32_t)(__x) & (uint32_t)0x000000ffUL) << 24) | \
		(((uint32_t)(__x) & (uint32_t)0x0000ff00UL) <<  8) | \
		(((uint32_t)(__x) & (uint32_t)0x00ff0000UL) >>  8) | \
		(((uint32_t)(__x) & (uint32_t)0xff000000UL) >> 24) ))

#ifdef HOST_WORDS_BIGENDIAN
#define PAT(x) cbswap_32(x)
#else
#define PAT(x) (x)
#endif

#ifdef HOST_WORDS_BIGENDIAN
#define BIG 1
#else
#define BIG 0
#endif

#ifdef HOST_WORDS_BIGENDIAN
#define GET_PLANE(data, p) (((data) >> (24 - (p) * 8)) & 0xff)
#else
#define GET_PLANE(data, p) (((data) >> ((p) * 8)) & 0xff)
#endif

static const uint32_t mask16[16] = {
    PAT(0x00000000),
    PAT(0x000000ff),
    PAT(0x0000ff00),
    PAT(0x0000ffff),
    PAT(0x00ff0000),
    PAT(0x00ff00ff),
    PAT(0x00ffff00),
    PAT(0x00ffffff),
    PAT(0xff000000),
    PAT(0xff0000ff),
    PAT(0xff00ff00),
    PAT(0xff00ffff),
    PAT(0xffff0000),
    PAT(0xffff00ff),
    PAT(0xffffff00),
    PAT(0xffffffff),
};

#undef PAT

#ifdef HOST_WORDS_BIGENDIAN
#define PAT(x) (x)
#else
#define PAT(x) cbswap_32(x)
#endif

static const uint32_t dmask16[16] = {
    PAT(0x00000000),
    PAT(0x000000ff),
    PAT(0x0000ff00),
    PAT(0x0000ffff),
    PAT(0x00ff0000),
    PAT(0x00ff00ff),
    PAT(0x00ffff00),
    PAT(0x00ffffff),
    PAT(0xff000000),
    PAT(0xff0000ff),
    PAT(0xff00ff00),
    PAT(0xff00ffff),
    PAT(0xffff0000),
    PAT(0xffff00ff),
    PAT(0xffffff00),
    PAT(0xffffffff),
};

static const uint32_t dmask4[4] = {
    PAT(0x00000000),
    PAT(0x0000ffff),
    PAT(0xffff0000),
    PAT(0xffffffff),
};

static uint32_t expand4[256];
static uint16_t expand2[256];
static uint8_t expand4to8[16];

static void vga_screen_dump(void *opaque, const char *filename);
static char *screen_dump_filename;
static DisplayChangeListener *screen_dump_dcl;

static void vga_dumb_update_retrace_info(VGACommonState *s)
{
    (void) s;
}

static void vga_precise_update_retrace_info(VGACommonState *s)
{
    int htotal_chars;
    int hretr_start_char;
    int hretr_skew_chars;
    int hretr_end_char;

    int vtotal_lines;
    int vretr_start_line;
    int vretr_end_line;

    int dots;
#if 0
    int div2, sldiv2;
#endif
    int clocking_mode;
    int clock_sel;
    const int clk_hz[] = {25175000, 28322000, 25175000, 25175000};
    int64_t chars_per_sec;
    struct vga_precise_retrace *r = &s->retrace_info.precise;

    htotal_chars = s->cr[0x00] + 5;
    hretr_start_char = s->cr[0x04];
    hretr_skew_chars = (s->cr[0x05] >> 5) & 3;
    hretr_end_char = s->cr[0x05] & 0x1f;

    vtotal_lines = (s->cr[0x06]
                    | (((s->cr[0x07] & 1) | ((s->cr[0x07] >> 4) & 2)) << 8)) + 2
        ;
    vretr_start_line = s->cr[0x10]
        | ((((s->cr[0x07] >> 2) & 1) | ((s->cr[0x07] >> 6) & 2)) << 8)
        ;
    vretr_end_line = s->cr[0x11] & 0xf;



    clocking_mode = (s->sr[0x01] >> 3) & 1;
    clock_sel = (s->msr >> 2) & 3;
    dots = (s->msr & 1) ? 8 : 9;

    chars_per_sec = clk_hz[clock_sel] / dots;

    htotal_chars <<= clocking_mode;

    r->total_chars = vtotal_lines * htotal_chars;
    if (r->freq) {
        r->ticks_per_char = get_ticks_per_sec() / (r->total_chars * r->freq);
    } else {
        r->ticks_per_char = get_ticks_per_sec() / chars_per_sec;
    }

    r->vstart = vretr_start_line;
    r->vend = r->vstart + vretr_end_line + 1;

    r->hstart = hretr_start_char + hretr_skew_chars;
    r->hend = r->hstart + hretr_end_char + 1;
    r->htotal = htotal_chars;

#if 0
    div2 = (s->cr[0x17] >> 2) & 1;
    sldiv2 = (s->cr[0x17] >> 3) & 1;
    printf (
        "hz=%f\n"
        "htotal = %d\n"
        "hretr_start = %d\n"
        "hretr_skew = %d\n"
        "hretr_end = %d\n"
        "vtotal = %d\n"
        "vretr_start = %d\n"
        "vretr_end = %d\n"
        "div2 = %d sldiv2 = %d\n"
        "clocking_mode = %d\n"
        "clock_sel = %d %d\n"
        "dots = %d\n"
        "ticks/char = %lld\n"
        "\n",
        (double) get_ticks_per_sec() / (r->ticks_per_char * r->total_chars),
        htotal_chars,
        hretr_start_char,
        hretr_skew_chars,
        hretr_end_char,
        vtotal_lines,
        vretr_start_line,
        vretr_end_line,
        div2, sldiv2,
        clocking_mode,
        clock_sel,
        clk_hz[clock_sel],
        dots,
        r->ticks_per_char
        );
#endif
}

static uint8_t vga_precise_retrace(VGACommonState *s)
{
    struct vga_precise_retrace *r = &s->retrace_info.precise;
    uint8_t val = s->st01 & ~(ST01_V_RETRACE | ST01_DISP_ENABLE);

    if (r->total_chars) {
        int cur_line, cur_line_char, cur_char;
        int64_t cur_tick;

        cur_tick = qemu_get_clock(vm_clock);

        cur_char = (cur_tick / r->ticks_per_char) % r->total_chars;
        cur_line = cur_char / r->htotal;

        if (cur_line >= r->vstart && cur_line <= r->vend) {
            val |= ST01_V_RETRACE | ST01_DISP_ENABLE;
        } else {
            cur_line_char = cur_char % r->htotal;
            if (cur_line_char >= r->hstart && cur_line_char <= r->hend) {
                val |= ST01_DISP_ENABLE;
            }
        }

        return val;
    } else {
        return s->st01 ^ (ST01_V_RETRACE | ST01_DISP_ENABLE);
    }
}

static uint8_t vga_dumb_retrace(VGACommonState *s)
{
    return s->st01 ^ (ST01_V_RETRACE | ST01_DISP_ENABLE);
}

int vga_ioport_invalid(VGACommonState *s, uint32_t addr)
{
    if (s->msr & MSR_COLOR_EMULATION) {
        /* Color */
        return (addr >= 0x3b0 && addr <= 0x3bf);
    } else {
        /* Monochrome */
        return (addr >= 0x3d0 && addr <= 0x3df);
    }
}

uint32_t vga_ioport_read(void *opaque, uint32_t addr)
{
    VGACommonState *s = opaque;
    int val, index;

    if (vga_ioport_invalid(s, addr)) {
        val = 0xff;
    } else {
        switch(addr) {
        case 0x3c0:
            if (s->ar_flip_flop == 0) {
                val = s->ar_index;
            } else {
                val = 0;
            }
            break;
        case 0x3c1:
            index = s->ar_index & 0x1f;
            if (index < 21)
                val = s->ar[index];
            else
                val = 0;
            break;
        case 0x3c2:
            val = s->st00;
            break;
        case 0x3c4:
            val = s->sr_index;
            break;
        case 0x3c5:
            val = s->sr[s->sr_index];
#ifdef DEBUG_VGA_REG
            printf("vga: read SR%x = 0x%02x\n", s->sr_index, val);
#endif
            break;
        case 0x3c7:
            val = s->dac_state;
            break;
        case 0x3c8:
            val = s->dac_write_index;
            break;
        case 0x3c9:
            val = s->palette[s->dac_read_index * 3 + s->dac_sub_index];
            if (++s->dac_sub_index == 3) {
                s->dac_sub_index = 0;
                s->dac_read_index++;
            }
            break;
        case 0x3ca:
            val = s->fcr;
            break;
        case 0x3cc:
            val = s->msr;
            break;
        case 0x3ce:
            val = s->gr_index;
            break;
        case 0x3cf:
            val = s->gr[s->gr_index];
#ifdef DEBUG_VGA_REG
            printf("vga: read GR%x = 0x%02x\n", s->gr_index, val);
#endif
            break;
        case 0x3b4:
        case 0x3d4:
            val = s->cr_index;
            break;
        case 0x3b5:
        case 0x3d5:
            val = s->cr[s->cr_index];
#ifdef DEBUG_VGA_REG
            printf("vga: read CR%x = 0x%02x\n", s->cr_index, val);
#endif
            break;
        case 0x3ba:
        case 0x3da:
            /* just toggle to fool polling */
            val = s->st01 = s->retrace(s);
            s->ar_flip_flop = 0;
            break;
        default:
            val = 0x00;
            break;
        }
    }
#if defined(DEBUG_VGA)
    printf("VGA: read addr=0x%04x data=0x%02x\n", addr, val);
#endif
    return val;
}

void vga_ioport_write(void *opaque, uint32_t addr, uint32_t val)
{
    VGACommonState *s = opaque;
    int index;

    /* check port range access depending on color/monochrome mode */
    if (vga_ioport_invalid(s, addr)) {
        return;
    }
#ifdef DEBUG_VGA
    printf("VGA: write addr=0x%04x data=0x%02x\n", addr, val);
#endif

    switch(addr) {
    case 0x3c0:
        if (s->ar_flip_flop == 0) {
            val &= 0x3f;
            s->ar_index = val;
        } else {
            index = s->ar_index & 0x1f;
            switch(index) {
            case 0x00 ... 0x0f:
                s->ar[index] = val & 0x3f;
                break;
            case 0x10:
                s->ar[index] = val & ~0x10;
                break;
            case 0x11:
                s->ar[index] = val;
                break;
            case 0x12:
                s->ar[index] = val & ~0xc0;
                break;
            case 0x13:
                s->ar[index] = val & ~0xf0;
                break;
            case 0x14:
                s->ar[index] = val & ~0xf0;
                break;
            default:
                break;
            }
        }
        s->ar_flip_flop ^= 1;
        break;
    case 0x3c2:
        s->msr = val & ~0x10;
        s->update_retrace_info(s);
        break;
    case 0x3c4:
        s->sr_index = val & 7;
        break;
    case 0x3c5:
#ifdef DEBUG_VGA_REG
        printf("vga: write SR%x = 0x%02x\n", s->sr_index, val);
#endif
        s->sr[s->sr_index] = val & sr_mask[s->sr_index];
        if (s->sr_index == 1) s->update_retrace_info(s);
        break;
    case 0x3c7:
        s->dac_read_index = val;
        s->dac_sub_index = 0;
        s->dac_state = 3;
        break;
    case 0x3c8:
        s->dac_write_index = val;
        s->dac_sub_index = 0;
        s->dac_state = 0;
        break;
    case 0x3c9:
        s->dac_cache[s->dac_sub_index] = val;
        if (++s->dac_sub_index == 3) {
            memcpy(&s->palette[s->dac_write_index * 3], s->dac_cache, 3);
            s->dac_sub_index = 0;
            s->dac_write_index++;
        }
        break;
    case 0x3ce:
        s->gr_index = val & 0x0f;
        break;
    case 0x3cf:
#ifdef DEBUG_VGA_REG
        printf("vga: write GR%x = 0x%02x\n", s->gr_index, val);
#endif
        s->gr[s->gr_index] = val & gr_mask[s->gr_index];
        break;
    case 0x3b4:
    case 0x3d4:
        s->cr_index = val;
        break;
    case 0x3b5:
    case 0x3d5:
#ifdef DEBUG_VGA_REG
        printf("vga: write CR%x = 0x%02x\n", s->cr_index, val);
#endif
        /* handle CR0-7 protection */
        if ((s->cr[0x11] & 0x80) && s->cr_index <= 7) {
            /* can always write bit 4 of CR7 */
            if (s->cr_index == 7)
                s->cr[7] = (s->cr[7] & ~0x10) | (val & 0x10);
            return;
        }
        s->cr[s->cr_index] = val;

        switch(s->cr_index) {
        case 0x00:
        case 0x04:
        case 0x05:
        case 0x06:
        case 0x07:
        case 0x11:
        case 0x17:
            s->update_retrace_info(s);
            break;
        }
        break;
    case 0x3ba:
    case 0x3da:
        s->fcr = val & 0x10;
        break;
    }
}

#ifdef CONFIG_BOCHS_VBE
static uint32_t vbe_ioport_read_index(void *opaque, uint32_t addr)
{
    VGACommonState *s = opaque;
    uint32_t val;
    val = s->vbe_index;
    return val;
}

static uint32_t vbe_ioport_read_data(void *opaque, uint32_t addr)
{
    VGACommonState *s = opaque;
    uint32_t val;

    if (s->vbe_index < VBE_DISPI_INDEX_NB) {
        if (s->vbe_regs[VBE_DISPI_INDEX_ENABLE] & VBE_DISPI_GETCAPS) {
            switch(s->vbe_index) {
                /* XXX: do not hardcode ? */
            case VBE_DISPI_INDEX_XRES:
                val = VBE_DISPI_MAX_XRES;
                break;
            case VBE_DISPI_INDEX_YRES:
                val = VBE_DISPI_MAX_YRES;
                break;
            case VBE_DISPI_INDEX_BPP:
                val = VBE_DISPI_MAX_BPP;
                break;
            default:
                val = s->vbe_regs[s->vbe_index];
                break;
            }
        } else {
            val = s->vbe_regs[s->vbe_index];
        }
    } else if (s->vbe_index == VBE_DISPI_INDEX_VIDEO_MEMORY_64K) {
        val = s->vram_size / (64 * 1024);
    } else {
        val = 0;
    }
#ifdef DEBUG_BOCHS_VBE
    printf("VBE: read index=0x%x val=0x%x\n", s->vbe_index, val);
#endif
    return val;
}

static void vbe_ioport_write_index(void *opaque, uint32_t addr, uint32_t val)
{
    VGACommonState *s = opaque;
    s->vbe_index = val;
}

static void vbe_ioport_write_data(void *opaque, uint32_t addr, uint32_t val)
{
    VGACommonState *s = opaque;

    if (s->vbe_index <= VBE_DISPI_INDEX_NB) {
#ifdef DEBUG_BOCHS_VBE
        printf("VBE: write index=0x%x val=0x%x\n", s->vbe_index, val);
#endif
        switch(s->vbe_index) {
        case VBE_DISPI_INDEX_ID:
            if (val == VBE_DISPI_ID0 ||
                val == VBE_DISPI_ID1 ||
                val == VBE_DISPI_ID2 ||
                val == VBE_DISPI_ID3 ||
                val == VBE_DISPI_ID4) {
                s->vbe_regs[s->vbe_index] = val;
            }
            break;
        case VBE_DISPI_INDEX_XRES:
            if ((val <= VBE_DISPI_MAX_XRES) && ((val & 7) == 0)) {
                s->vbe_regs[s->vbe_index] = val;
            }
            break;
        case VBE_DISPI_INDEX_YRES:
            if (val <= VBE_DISPI_MAX_YRES) {
                s->vbe_regs[s->vbe_index] = val;
            }
            break;
        case VBE_DISPI_INDEX_BPP:
            if (val == 0)
                val = 8;
            if (val == 4 || val == 8 || val == 15 ||
                val == 16 || val == 24 || val == 32) {
                s->vbe_regs[s->vbe_index] = val;
            }
            break;
        case VBE_DISPI_INDEX_BANK:
            if (s->vbe_regs[VBE_DISPI_INDEX_BPP] == 4) {
              val &= (s->vbe_bank_mask >> 2);
            } else {
              val &= s->vbe_bank_mask;
            }
            s->vbe_regs[s->vbe_index] = val;
            s->bank_offset = (val << 16);
            break;
        case VBE_DISPI_INDEX_ENABLE:
            if ((val & VBE_DISPI_ENABLED) &&
                !(s->vbe_regs[VBE_DISPI_INDEX_ENABLE] & VBE_DISPI_ENABLED)) {
                int h, shift_control;

                s->vbe_regs[VBE_DISPI_INDEX_VIRT_WIDTH] =
                    s->vbe_regs[VBE_DISPI_INDEX_XRES];
                s->vbe_regs[VBE_DISPI_INDEX_VIRT_HEIGHT] =
                    s->vbe_regs[VBE_DISPI_INDEX_YRES];
                s->vbe_regs[VBE_DISPI_INDEX_X_OFFSET] = 0;
                s->vbe_regs[VBE_DISPI_INDEX_Y_OFFSET] = 0;

                if (s->vbe_regs[VBE_DISPI_INDEX_BPP] == 4)
                    s->vbe_line_offset = s->vbe_regs[VBE_DISPI_INDEX_XRES] >> 1;
                else
                    s->vbe_line_offset = s->vbe_regs[VBE_DISPI_INDEX_XRES] *
                        ((s->vbe_regs[VBE_DISPI_INDEX_BPP] + 7) >> 3);
                s->vbe_start_addr = 0;

                /* clear the screen (should be done in BIOS) */
                if (!(val & VBE_DISPI_NOCLEARMEM)) {
                    memset(s->vram_ptr, 0,
                           s->vbe_regs[VBE_DISPI_INDEX_YRES] * s->vbe_line_offset);
                }

                /* we initialize the VGA graphic mode (should be done
                   in BIOS) */
                s->gr[0x06] = (s->gr[0x06] & ~0x0c) | 0x05; /* graphic mode + memory map 1 */
                s->cr[0x17] |= 3; /* no CGA modes */
                s->cr[0x13] = s->vbe_line_offset >> 3;
                /* width */
                s->cr[0x01] = (s->vbe_regs[VBE_DISPI_INDEX_XRES] >> 3) - 1;
                /* height (only meaningful if < 1024) */
                h = s->vbe_regs[VBE_DISPI_INDEX_YRES] - 1;
                s->cr[0x12] = h;
                s->cr[0x07] = (s->cr[0x07] & ~0x42) |
                    ((h >> 7) & 0x02) | ((h >> 3) & 0x40);
                /* line compare to 1023 */
                s->cr[0x18] = 0xff;
                s->cr[0x07] |= 0x10;
                s->cr[0x09] |= 0x40;

                if (s->vbe_regs[VBE_DISPI_INDEX_BPP] == 4) {
                    shift_control = 0;
                    s->sr[0x01] &= ~8; /* no double line */
                } else {
                    shift_control = 2;
                    s->sr[4] |= 0x08; /* set chain 4 mode */
                    s->sr[2] |= 0x0f; /* activate all planes */
                }
                s->gr[0x05] = (s->gr[0x05] & ~0x60) | (shift_control << 5);
                s->cr[0x09] &= ~0x9f; /* no double scan */
            } else {
                /* XXX: the bios should do that */
                s->bank_offset = 0;
            }
            s->dac_8bit = (val & VBE_DISPI_8BIT_DAC) > 0;
            s->vbe_regs[s->vbe_index] = val;
            break;
        case VBE_DISPI_INDEX_VIRT_WIDTH:
            {
                int w, h, line_offset;

                if (val < s->vbe_regs[VBE_DISPI_INDEX_XRES])
                    return;
                w = val;
                if (s->vbe_regs[VBE_DISPI_INDEX_BPP] == 4)
                    line_offset = w >> 1;
                else
                    line_offset = w * ((s->vbe_regs[VBE_DISPI_INDEX_BPP] + 7) >> 3);
                h = s->vram_size / line_offset;
                /* XXX: support weird bochs semantics ? */
                if (h < s->vbe_regs[VBE_DISPI_INDEX_YRES])
                    return;
                s->vbe_regs[VBE_DISPI_INDEX_VIRT_WIDTH] = w;
                s->vbe_regs[VBE_DISPI_INDEX_VIRT_HEIGHT] = h;
                s->vbe_line_offset = line_offset;
            }
            break;
        case VBE_DISPI_INDEX_X_OFFSET:
        case VBE_DISPI_INDEX_Y_OFFSET:
            {
                int x;
                s->vbe_regs[s->vbe_index] = val;
                s->vbe_start_addr = s->vbe_line_offset * s->vbe_regs[VBE_DISPI_INDEX_Y_OFFSET];
                x = s->vbe_regs[VBE_DISPI_INDEX_X_OFFSET];
                if (s->vbe_regs[VBE_DISPI_INDEX_BPP] == 4)
                    s->vbe_start_addr += x >> 1;
                else
                    s->vbe_start_addr += x * ((s->vbe_regs[VBE_DISPI_INDEX_BPP] + 7) >> 3);
                s->vbe_start_addr >>= 2;
            }
            break;
        default:
            break;
        }
    }
}
#endif

/* called for accesses between 0xa0000 and 0xc0000 */
uint32_t vga_mem_readb(void *opaque, target_phys_addr_t addr)
{
    VGACommonState *s = opaque;
    int memory_map_mode, plane;
    uint32_t ret;

    /* convert to VGA memory offset */
    memory_map_mode = (s->gr[6] >> 2) & 3;
    addr &= 0x1ffff;
    switch(memory_map_mode) {
    case 0:
        break;
    case 1:
        if (addr >= 0x10000)
            return 0xff;
        addr += s->bank_offset;
        break;
    case 2:
        addr -= 0x10000;
        if (addr >= 0x8000)
            return 0xff;
        break;
    default:
    case 3:
        addr -= 0x18000;
        if (addr >= 0x8000)
            return 0xff;
        break;
    }

    if (s->sr[4] & 0x08) {
        /* chain 4 mode : simplest access */
        ret = s->vram_ptr[addr];
    } else if (s->gr[5] & 0x10) {
        /* odd/even mode (aka text mode mapping) */
        plane = (s->gr[4] & 2) | (addr & 1);
        ret = s->vram_ptr[((addr & ~1) << 1) | plane];
    } else {
        /* standard VGA latched access */
        s->latch = ((uint32_t *)s->vram_ptr)[addr];

        if (!(s->gr[5] & 0x08)) {
            /* read mode 0 */
            plane = s->gr[4];
            ret = GET_PLANE(s->latch, plane);
        } else {
            /* read mode 1 */
            ret = (s->latch ^ mask16[s->gr[2]]) & mask16[s->gr[7]];
            ret |= ret >> 16;
            ret |= ret >> 8;
            ret = (~ret) & 0xff;
        }
    }
    return ret;
}

static uint32_t vga_mem_readw(void *opaque, target_phys_addr_t addr)
{
    uint32_t v;
#ifdef TARGET_WORDS_BIGENDIAN
    v = vga_mem_readb(opaque, addr) << 8;
    v |= vga_mem_readb(opaque, addr + 1);
#else
    v = vga_mem_readb(opaque, addr);
    v |= vga_mem_readb(opaque, addr + 1) << 8;
#endif
    return v;
}

static uint32_t vga_mem_readl(void *opaque, target_phys_addr_t addr)
{
    uint32_t v;
#ifdef TARGET_WORDS_BIGENDIAN
    v = vga_mem_readb(opaque, addr) << 24;
    v |= vga_mem_readb(opaque, addr + 1) << 16;
    v |= vga_mem_readb(opaque, addr + 2) << 8;
    v |= vga_mem_readb(opaque, addr + 3);
#else
    v = vga_mem_readb(opaque, addr);
    v |= vga_mem_readb(opaque, addr + 1) << 8;
    v |= vga_mem_readb(opaque, addr + 2) << 16;
    v |= vga_mem_readb(opaque, addr + 3) << 24;
#endif
    return v;
}

/* called for accesses between 0xa0000 and 0xc0000 */
void vga_mem_writeb(void *opaque, target_phys_addr_t addr, uint32_t val)
{
    VGACommonState *s = opaque;
    int memory_map_mode, plane, write_mode, b, func_select, mask;
    uint32_t write_mask, bit_mask, set_mask;

#ifdef DEBUG_VGA_MEM
    printf("vga: [0x" TARGET_FMT_plx "] = 0x%02x\n", addr, val);
#endif
    /* convert to VGA memory offset */
    memory_map_mode = (s->gr[6] >> 2) & 3;
    addr &= 0x1ffff;
    switch(memory_map_mode) {
    case 0:
        break;
    case 1:
        if (addr >= 0x10000)
            return;
        addr += s->bank_offset;
        break;
    case 2:
        addr -= 0x10000;
        if (addr >= 0x8000)
            return;
        break;
    default:
    case 3:
        addr -= 0x18000;
        if (addr >= 0x8000)
            return;
        break;
    }

    if (s->sr[4] & 0x08) {
        /* chain 4 mode : simplest access */
        plane = addr & 3;
        mask = (1 << plane);
        if (s->sr[2] & mask) {
            s->vram_ptr[addr] = val;
#ifdef DEBUG_VGA_MEM
            printf("vga: chain4: [0x" TARGET_FMT_plx "]\n", addr);
#endif
            s->plane_updated |= mask; /* only used to detect font change */
            cpu_physical_memory_set_dirty(s->vram_offset + addr);
        }
    } else if (s->gr[5] & 0x10) {
        /* odd/even mode (aka text mode mapping) */
        plane = (s->gr[4] & 2) | (addr & 1);
        mask = (1 << plane);
        if (s->sr[2] & mask) {
            addr = ((addr & ~1) << 1) | plane;
            s->vram_ptr[addr] = val;
#ifdef DEBUG_VGA_MEM
            printf("vga: odd/even: [0x" TARGET_FMT_plx "]\n", addr);
#endif
            s->plane_updated |= mask; /* only used to detect font change */
            cpu_physical_memory_set_dirty(s->vram_offset + addr);
        }
    } else {
        /* standard VGA latched access */
        write_mode = s->gr[5] & 3;
        switch(write_mode) {
        default:
        case 0:
            /* rotate */
            b = s->gr[3] & 7;
            val = ((val >> b) | (val << (8 - b))) & 0xff;
            val |= val << 8;
            val |= val << 16;

            /* apply set/reset mask */
            set_mask = mask16[s->gr[1]];
            val = (val & ~set_mask) | (mask16[s->gr[0]] & set_mask);
            bit_mask = s->gr[8];
            break;
        case 1:
            val = s->latch;
            goto do_write;
        case 2:
            val = mask16[val & 0x0f];
            bit_mask = s->gr[8];
            break;
        case 3:
            /* rotate */
            b = s->gr[3] & 7;
            val = (val >> b) | (val << (8 - b));

            bit_mask = s->gr[8] & val;
            val = mask16[s->gr[0]];
            break;
        }

        /* apply logical operation */
        func_select = s->gr[3] >> 3;
        switch(func_select) {
        case 0:
        default:
            /* nothing to do */
            break;
        case 1:
            /* and */
            val &= s->latch;
            break;
        case 2:
            /* or */
            val |= s->latch;
            break;
        case 3:
            /* xor */
            val ^= s->latch;
            break;
        }

        /* apply bit mask */
        bit_mask |= bit_mask << 8;
        bit_mask |= bit_mask << 16;
        val = (val & bit_mask) | (s->latch & ~bit_mask);

    do_write:
        /* mask data according to sr[2] */
        mask = s->sr[2];
        s->plane_updated |= mask; /* only used to detect font change */
        write_mask = mask16[mask];
        ((uint32_t *)s->vram_ptr)[addr] =
            (((uint32_t *)s->vram_ptr)[addr] & ~write_mask) |
            (val & write_mask);
#ifdef DEBUG_VGA_MEM
        printf("vga: latch: [0x" TARGET_FMT_plx "] mask=0x%08x val=0x%08x\n",
               addr * 4, write_mask, val);
#endif
        cpu_physical_memory_set_dirty(s->vram_offset + (addr << 2));
    }
}

static void vga_mem_writew(void *opaque, target_phys_addr_t addr, uint32_t val)
{
#ifdef TARGET_WORDS_BIGENDIAN
    vga_mem_writeb(opaque, addr, (val >> 8) & 0xff);
    vga_mem_writeb(opaque, addr + 1, val & 0xff);
#else
    vga_mem_writeb(opaque, addr, val & 0xff);
    vga_mem_writeb(opaque, addr + 1, (val >> 8) & 0xff);
#endif
}

static void vga_mem_writel(void *opaque, target_phys_addr_t addr, uint32_t val)
{
#ifdef TARGET_WORDS_BIGENDIAN
    vga_mem_writeb(opaque, addr, (val >> 24) & 0xff);
    vga_mem_writeb(opaque, addr + 1, (val >> 16) & 0xff);
    vga_mem_writeb(opaque, addr + 2, (val >> 8) & 0xff);
    vga_mem_writeb(opaque, addr + 3, val & 0xff);
#else
    vga_mem_writeb(opaque, addr, val & 0xff);
    vga_mem_writeb(opaque, addr + 1, (val >> 8) & 0xff);
    vga_mem_writeb(opaque, addr + 2, (val >> 16) & 0xff);
    vga_mem_writeb(opaque, addr + 3, (val >> 24) & 0xff);
#endif
}

typedef void vga_draw_glyph8_func(uint8_t *d, int linesize,
                             const uint8_t *font_ptr, int h,
                             uint32_t fgcol, uint32_t bgcol);
typedef void vga_draw_glyph9_func(uint8_t *d, int linesize,
                                  const uint8_t *font_ptr, int h,
                                  uint32_t fgcol, uint32_t bgcol, int dup9);
typedef void vga_draw_line_func(VGACommonState *s1, uint8_t *d,
                                const uint8_t *s, int width);

#define DEPTH 8
#include "vga_template.h"

#define DEPTH 15
#include "vga_template.h"

#define BGR_FORMAT
#define DEPTH 15
#include "vga_template.h"

#define DEPTH 16
#include "vga_template.h"

#define BGR_FORMAT
#define DEPTH 16
#include "vga_template.h"

#define DEPTH 32
#include "vga_template.h"

#define BGR_FORMAT
#define DEPTH 32
#include "vga_template.h"

static unsigned int rgb_to_pixel8_dup(unsigned int r, unsigned int g, unsigned b)
{
    unsigned int col;
    col = rgb_to_pixel8(r, g, b);
    col |= col << 8;
    col |= col << 16;
    return col;
}

static unsigned int rgb_to_pixel15_dup(unsigned int r, unsigned int g, unsigned b)
{
    unsigned int col;
    col = rgb_to_pixel15(r, g, b);
    col |= col << 16;
    return col;
}

static unsigned int rgb_to_pixel15bgr_dup(unsigned int r, unsigned int g,
                                          unsigned int b)
{
    unsigned int col;
    col = rgb_to_pixel15bgr(r, g, b);
    col |= col << 16;
    return col;
}

static unsigned int rgb_to_pixel16_dup(unsigned int r, unsigned int g, unsigned b)
{
    unsigned int col;
    col = rgb_to_pixel16(r, g, b);
    col |= col << 16;
    return col;
}

static unsigned int rgb_to_pixel16bgr_dup(unsigned int r, unsigned int g,
                                          unsigned int b)
{
    unsigned int col;
    col = rgb_to_pixel16bgr(r, g, b);
    col |= col << 16;
    return col;
}

static unsigned int rgb_to_pixel32_dup(unsigned int r, unsigned int g, unsigned b)
{
    unsigned int col;
    col = rgb_to_pixel32(r, g, b);
    return col;
}

static unsigned int rgb_to_pixel32bgr_dup(unsigned int r, unsigned int g, unsigned b)
{
    unsigned int col;
    col = rgb_to_pixel32bgr(r, g, b);
    return col;
}

/* return true if the palette was modified */
static int update_palette16(VGACommonState *s)
{
    int full_update, i;
    uint32_t v, col, *palette;

    full_update = 0;
    palette = s->last_palette;
    for(i = 0; i < 16; i++) {
        v = s->ar[i];
        if (s->ar[0x10] & 0x80)
            v = ((s->ar[0x14] & 0xf) << 4) | (v & 0xf);
        else
            v = ((s->ar[0x14] & 0xc) << 4) | (v & 0x3f);
        v = v * 3;
        col = s->rgb_to_pixel(c6_to_8(s->palette[v]),
                              c6_to_8(s->palette[v + 1]),
                              c6_to_8(s->palette[v + 2]));
        if (col != palette[i]) {
            full_update = 1;
            palette[i] = col;
        }
    }
    return full_update;
}

/* return true if the palette was modified */
static int update_palette256(VGACommonState *s)
{
    int full_update, i;
    uint32_t v, col, *palette;

    full_update = 0;
    palette = s->last_palette;
    v = 0;
    for(i = 0; i < 256; i++) {
        if (s->dac_8bit) {
          col = s->rgb_to_pixel(s->palette[v],
                                s->palette[v + 1],
                                s->palette[v + 2]);
        } else {
          col = s->rgb_to_pixel(c6_to_8(s->palette[v]),
                                c6_to_8(s->palette[v + 1]),
                                c6_to_8(s->palette[v + 2]));
        }
        if (col != palette[i]) {
            full_update = 1;
            palette[i] = col;
        }
        v += 3;
    }
    return full_update;
}

static void vga_get_offsets(VGACommonState *s,
                            uint32_t *pline_offset,
                            uint32_t *pstart_addr,
                            uint32_t *pline_compare)
{
    uint32_t start_addr, line_offset, line_compare;
#ifdef CONFIG_BOCHS_VBE
    if (s->vbe_regs[VBE_DISPI_INDEX_ENABLE] & VBE_DISPI_ENABLED) {
        line_offset = s->vbe_line_offset;
        start_addr = s->vbe_start_addr;
        line_compare = 65535;
    } else
#endif
    {
        /* compute line_offset in bytes */
        line_offset = s->cr[0x13];
        line_offset <<= 3;

        /* starting address */
        start_addr = s->cr[0x0d] | (s->cr[0x0c] << 8);

        /* line compare */
        line_compare = s->cr[0x18] |
            ((s->cr[0x07] & 0x10) << 4) |
            ((s->cr[0x09] & 0x40) << 3);
    }
    *pline_offset = line_offset;
    *pstart_addr = start_addr;
    *pline_compare = line_compare;
}

/* update start_addr and line_offset. Return TRUE if modified */
static int update_basic_params(VGACommonState *s)
{
    int full_update;
    uint32_t start_addr, line_offset, line_compare;

    full_update = 0;

    s->get_offsets(s, &line_offset, &start_addr, &line_compare);

    if (line_offset != s->line_offset ||
        start_addr != s->start_addr ||
        line_compare != s->line_compare) {
        s->line_offset = line_offset;
        s->start_addr = start_addr;
        s->line_compare = line_compare;
        full_update = 1;
    }
    return full_update;
}

#define NB_DEPTHS 7

static inline int get_depth_index(DisplayState *s)
{
    switch(ds_get_bits_per_pixel(s)) {
    default:
    case 8:
        return 0;
    case 15:
        return 1;
    case 16:
        return 2;
    case 32:
        if (is_surface_bgr(s->surface))
            return 4;
        else
            return 3;
    }
}

static vga_draw_glyph8_func *vga_draw_glyph8_table[NB_DEPTHS] = {
    vga_draw_glyph8_8,
    vga_draw_glyph8_16,
    vga_draw_glyph8_16,
    vga_draw_glyph8_32,
    vga_draw_glyph8_32,
    vga_draw_glyph8_16,
    vga_draw_glyph8_16,
};

static vga_draw_glyph8_func *vga_draw_glyph16_table[NB_DEPTHS] = {
    vga_draw_glyph16_8,
    vga_draw_glyph16_16,
    vga_draw_glyph16_16,
    vga_draw_glyph16_32,
    vga_draw_glyph16_32,
    vga_draw_glyph16_16,
    vga_draw_glyph16_16,
};

static vga_draw_glyph9_func *vga_draw_glyph9_table[NB_DEPTHS] = {
    vga_draw_glyph9_8,
    vga_draw_glyph9_16,
    vga_draw_glyph9_16,
    vga_draw_glyph9_32,
    vga_draw_glyph9_32,
    vga_draw_glyph9_16,
    vga_draw_glyph9_16,
};

static const uint8_t cursor_glyph[32 * 4] = {
    0xff, 0xff, 0xff, 0xff, 0xff, 0xff, 0xff, 0xff,
    0xff, 0xff, 0xff, 0xff, 0xff, 0xff, 0xff, 0xff,
    0xff, 0xff, 0xff, 0xff, 0xff, 0xff, 0xff, 0xff,
    0xff, 0xff, 0xff, 0xff, 0xff, 0xff, 0xff, 0xff,
    0xff, 0xff, 0xff, 0xff, 0xff, 0xff, 0xff, 0xff,
    0xff, 0xff, 0xff, 0xff, 0xff, 0xff, 0xff, 0xff,
    0xff, 0xff, 0xff, 0xff, 0xff, 0xff, 0xff, 0xff,
    0xff, 0xff, 0xff, 0xff, 0xff, 0xff, 0xff, 0xff,
    0xff, 0xff, 0xff, 0xff, 0xff, 0xff, 0xff, 0xff,
    0xff, 0xff, 0xff, 0xff, 0xff, 0xff, 0xff, 0xff,
    0xff, 0xff, 0xff, 0xff, 0xff, 0xff, 0xff, 0xff,
    0xff, 0xff, 0xff, 0xff, 0xff, 0xff, 0xff, 0xff,
    0xff, 0xff, 0xff, 0xff, 0xff, 0xff, 0xff, 0xff,
    0xff, 0xff, 0xff, 0xff, 0xff, 0xff, 0xff, 0xff,
    0xff, 0xff, 0xff, 0xff, 0xff, 0xff, 0xff, 0xff,
    0xff, 0xff, 0xff, 0xff, 0xff, 0xff, 0xff, 0xff,
};

static void vga_get_text_resolution(VGACommonState *s, int *pwidth, int *pheight,
                                    int *pcwidth, int *pcheight)
{
    int width, cwidth, height, cheight;

    /* total width & height */
    cheight = (s->cr[9] & 0x1f) + 1;
    cwidth = 8;
    if (!(s->sr[1] & 0x01))
        cwidth = 9;
    if (s->sr[1] & 0x08)
        cwidth = 16; /* NOTE: no 18 pixel wide */
    width = (s->cr[0x01] + 1);
    if (s->cr[0x06] == 100) {
        /* ugly hack for CGA 160x100x16 - explain me the logic */
        height = 100;
    } else {
        height = s->cr[0x12] |
            ((s->cr[0x07] & 0x02) << 7) |
            ((s->cr[0x07] & 0x40) << 3);
        height = (height + 1) / cheight;
    }

    *pwidth = width;
    *pheight = height;
    *pcwidth = cwidth;
    *pcheight = cheight;
}

typedef unsigned int rgb_to_pixel_dup_func(unsigned int r, unsigned int g, unsigned b);

static rgb_to_pixel_dup_func *rgb_to_pixel_dup_table[NB_DEPTHS] = {
    rgb_to_pixel8_dup,
    rgb_to_pixel15_dup,
    rgb_to_pixel16_dup,
    rgb_to_pixel32_dup,
    rgb_to_pixel32bgr_dup,
    rgb_to_pixel15bgr_dup,
    rgb_to_pixel16bgr_dup,
};

/*
 * Text mode update
 * Missing:
 * - double scan
 * - double width
 * - underline
 * - flashing
 */
static void vga_draw_text(VGACommonState *s, int full_update)
{
    int cx, cy, cheight, cw, ch, cattr, height, width, ch_attr;
    int cx_min, cx_max, linesize, x_incr, line, line1;
    uint32_t offset, fgcol, bgcol, v, cursor_offset;
    uint8_t *d1, *d, *src, *dest, *cursor_ptr;
    const uint8_t *font_ptr, *font_base[2];
    int dup9, line_offset, depth_index;
    uint32_t *palette;
    uint32_t *ch_attr_ptr;
    vga_draw_glyph8_func *vga_draw_glyph8;
    vga_draw_glyph9_func *vga_draw_glyph9;

    vga_dirty_log_stop(s);

    /* compute font data address (in plane 2) */
    v = s->sr[3];
    offset = (((v >> 4) & 1) | ((v << 1) & 6)) * 8192 * 4 + 2;
    if (offset != s->font_offsets[0]) {
        s->font_offsets[0] = offset;
        full_update = 1;
    }
    font_base[0] = s->vram_ptr + offset;

    offset = (((v >> 5) & 1) | ((v >> 1) & 6)) * 8192 * 4 + 2;
    font_base[1] = s->vram_ptr + offset;
    if (offset != s->font_offsets[1]) {
        s->font_offsets[1] = offset;
        full_update = 1;
    }
    if (s->plane_updated & (1 << 2)) {
        /* if the plane 2 was modified since the last display, it
           indicates the font may have been modified */
        s->plane_updated = 0;
        full_update = 1;
    }
    full_update |= update_basic_params(s);

    line_offset = s->line_offset;

    vga_get_text_resolution(s, &width, &height, &cw, &cheight);
    if ((height * width) > CH_ATTR_SIZE) {
        /* better than nothing: exit if transient size is too big */
        return;
    }

    if (width != s->last_width || height != s->last_height ||
        cw != s->last_cw || cheight != s->last_ch || s->last_depth) {
        s->last_scr_width = width * cw;
        s->last_scr_height = height * cheight;
        qemu_console_resize(s->ds, s->last_scr_width, s->last_scr_height);
        s->last_depth = 0;
        s->last_width = width;
        s->last_height = height;
        s->last_ch = cheight;
        s->last_cw = cw;
        full_update = 1;
    }
    s->rgb_to_pixel =
        rgb_to_pixel_dup_table[get_depth_index(s->ds)];
    full_update |= update_palette16(s);
    palette = s->last_palette;
    x_incr = cw * ((ds_get_bits_per_pixel(s->ds) + 7) >> 3);

    cursor_offset = ((s->cr[0x0e] << 8) | s->cr[0x0f]) - s->start_addr;
    if (cursor_offset != s->cursor_offset ||
        s->cr[0xa] != s->cursor_start ||
        s->cr[0xb] != s->cursor_end) {
      /* if the cursor position changed, we update the old and new
         chars */
        if (s->cursor_offset < CH_ATTR_SIZE)
            s->last_ch_attr[s->cursor_offset] = -1;
        if (cursor_offset < CH_ATTR_SIZE)
            s->last_ch_attr[cursor_offset] = -1;
        s->cursor_offset = cursor_offset;
        s->cursor_start = s->cr[0xa];
        s->cursor_end = s->cr[0xb];
    }
    cursor_ptr = s->vram_ptr + (s->start_addr + cursor_offset) * 4;

    depth_index = get_depth_index(s->ds);
    if (cw == 16)
        vga_draw_glyph8 = vga_draw_glyph16_table[depth_index];
    else
        vga_draw_glyph8 = vga_draw_glyph8_table[depth_index];
    vga_draw_glyph9 = vga_draw_glyph9_table[depth_index];

    dest = ds_get_data(s->ds);
    linesize = ds_get_linesize(s->ds);
    ch_attr_ptr = s->last_ch_attr;
    line = 0;
    offset = s->start_addr * 4;
    for(cy = 0; cy < height; cy++) {
        d1 = dest;
        src = s->vram_ptr + offset;
        cx_min = width;
        cx_max = -1;
        for(cx = 0; cx < width; cx++) {
            ch_attr = *(uint16_t *)src;
            if (full_update || ch_attr != *ch_attr_ptr) {
                if (cx < cx_min)
                    cx_min = cx;
                if (cx > cx_max)
                    cx_max = cx;
                *ch_attr_ptr = ch_attr;
#ifdef HOST_WORDS_BIGENDIAN
                ch = ch_attr >> 8;
                cattr = ch_attr & 0xff;
#else
                ch = ch_attr & 0xff;
                cattr = ch_attr >> 8;
#endif
                font_ptr = font_base[(cattr >> 3) & 1];
                font_ptr += 32 * 4 * ch;
                bgcol = palette[cattr >> 4];
                fgcol = palette[cattr & 0x0f];
                if (cw != 9) {
                    vga_draw_glyph8(d1, linesize,
                                    font_ptr, cheight, fgcol, bgcol);
                } else {
                    dup9 = 0;
                    if (ch >= 0xb0 && ch <= 0xdf && (s->ar[0x10] & 0x04))
                        dup9 = 1;
                    vga_draw_glyph9(d1, linesize,
                                    font_ptr, cheight, fgcol, bgcol, dup9);
                }
                if (src == cursor_ptr &&
                    !(s->cr[0x0a] & 0x20)) {
                    int line_start, line_last, h;
                    /* draw the cursor */
                    line_start = s->cr[0x0a] & 0x1f;
                    line_last = s->cr[0x0b] & 0x1f;
                    /* XXX: check that */
                    if (line_last > cheight - 1)
                        line_last = cheight - 1;
                    if (line_last >= line_start && line_start < cheight) {
                        h = line_last - line_start + 1;
                        d = d1 + linesize * line_start;
                        if (cw != 9) {
                            vga_draw_glyph8(d, linesize,
                                            cursor_glyph, h, fgcol, bgcol);
                        } else {
                            vga_draw_glyph9(d, linesize,
                                            cursor_glyph, h, fgcol, bgcol, 1);
                        }
                    }
                }
            }
            d1 += x_incr;
            src += 4;
            ch_attr_ptr++;
        }
        if (cx_max != -1) {
            dpy_update(s->ds, cx_min * cw, cy * cheight,
                       (cx_max - cx_min + 1) * cw, cheight);
        }
        dest += linesize * cheight;
        line1 = line + cheight;
        offset += line_offset;
        if (line < s->line_compare && line1 >= s->line_compare) {
            offset = 0;
        }
        line = line1;
    }
}

enum {
    VGA_DRAW_LINE2,
    VGA_DRAW_LINE2D2,
    VGA_DRAW_LINE4,
    VGA_DRAW_LINE4D2,
    VGA_DRAW_LINE8D2,
    VGA_DRAW_LINE8,
    VGA_DRAW_LINE15,
    VGA_DRAW_LINE16,
    VGA_DRAW_LINE24,
    VGA_DRAW_LINE32,
    VGA_DRAW_LINE_NB,
};

static vga_draw_line_func *vga_draw_line_table[NB_DEPTHS * VGA_DRAW_LINE_NB] = {
    vga_draw_line2_8,
    vga_draw_line2_16,
    vga_draw_line2_16,
    vga_draw_line2_32,
    vga_draw_line2_32,
    vga_draw_line2_16,
    vga_draw_line2_16,

    vga_draw_line2d2_8,
    vga_draw_line2d2_16,
    vga_draw_line2d2_16,
    vga_draw_line2d2_32,
    vga_draw_line2d2_32,
    vga_draw_line2d2_16,
    vga_draw_line2d2_16,

    vga_draw_line4_8,
    vga_draw_line4_16,
    vga_draw_line4_16,
    vga_draw_line4_32,
    vga_draw_line4_32,
    vga_draw_line4_16,
    vga_draw_line4_16,

    vga_draw_line4d2_8,
    vga_draw_line4d2_16,
    vga_draw_line4d2_16,
    vga_draw_line4d2_32,
    vga_draw_line4d2_32,
    vga_draw_line4d2_16,
    vga_draw_line4d2_16,

    vga_draw_line8d2_8,
    vga_draw_line8d2_16,
    vga_draw_line8d2_16,
    vga_draw_line8d2_32,
    vga_draw_line8d2_32,
    vga_draw_line8d2_16,
    vga_draw_line8d2_16,

    vga_draw_line8_8,
    vga_draw_line8_16,
    vga_draw_line8_16,
    vga_draw_line8_32,
    vga_draw_line8_32,
    vga_draw_line8_16,
    vga_draw_line8_16,

    vga_draw_line15_8,
    vga_draw_line15_15,
    vga_draw_line15_16,
    vga_draw_line15_32,
    vga_draw_line15_32bgr,
    vga_draw_line15_15bgr,
    vga_draw_line15_16bgr,

    vga_draw_line16_8,
    vga_draw_line16_15,
    vga_draw_line16_16,
    vga_draw_line16_32,
    vga_draw_line16_32bgr,
    vga_draw_line16_15bgr,
    vga_draw_line16_16bgr,

    vga_draw_line24_8,
    vga_draw_line24_15,
    vga_draw_line24_16,
    vga_draw_line24_32,
    vga_draw_line24_32bgr,
    vga_draw_line24_15bgr,
    vga_draw_line24_16bgr,

    vga_draw_line32_8,
    vga_draw_line32_15,
    vga_draw_line32_16,
    vga_draw_line32_32,
    vga_draw_line32_32bgr,
    vga_draw_line32_15bgr,
    vga_draw_line32_16bgr,
};

static int vga_get_bpp(VGACommonState *s)
{
    int ret;
#ifdef CONFIG_BOCHS_VBE
    if (s->vbe_regs[VBE_DISPI_INDEX_ENABLE] & VBE_DISPI_ENABLED) {
        ret = s->vbe_regs[VBE_DISPI_INDEX_BPP];
    } else
#endif
    {
        ret = 0;
    }
    return ret;
}

static void vga_get_resolution(VGACommonState *s, int *pwidth, int *pheight)
{
    int width, height;

#ifdef CONFIG_BOCHS_VBE
    if (s->vbe_regs[VBE_DISPI_INDEX_ENABLE] & VBE_DISPI_ENABLED) {
        width = s->vbe_regs[VBE_DISPI_INDEX_XRES];
        height = s->vbe_regs[VBE_DISPI_INDEX_YRES];
    } else
#endif
    {
        width = (s->cr[0x01] + 1) * 8;
        height = s->cr[0x12] |
            ((s->cr[0x07] & 0x02) << 7) |
            ((s->cr[0x07] & 0x40) << 3);
        height = (height + 1);
    }
    *pwidth = width;
    *pheight = height;
}

void vga_invalidate_scanlines(VGACommonState *s, int y1, int y2)
{
    int y;
    if (y1 >= VGA_MAX_HEIGHT)
        return;
    if (y2 >= VGA_MAX_HEIGHT)
        y2 = VGA_MAX_HEIGHT;
    for(y = y1; y < y2; y++) {
        s->invalidated_y_table[y >> 5] |= 1 << (y & 0x1f);
    }
}

static void vga_sync_dirty_bitmap(VGACommonState *s)
{
    if (s->map_addr)
        cpu_physical_sync_dirty_bitmap(s->map_addr, s->map_end);

    if (s->lfb_vram_mapped) {
        cpu_physical_sync_dirty_bitmap(isa_mem_base + 0xa0000, 0xa8000);
        cpu_physical_sync_dirty_bitmap(isa_mem_base + 0xa8000, 0xb0000);
    }

#ifdef CONFIG_BOCHS_VBE
    if (s->vbe_mapped) {
        cpu_physical_sync_dirty_bitmap(VBE_DISPI_LFB_PHYSICAL_ADDRESS,
                                       VBE_DISPI_LFB_PHYSICAL_ADDRESS + s->vram_size);
    }
#endif

    vga_dirty_log_start(s);
}

static int s1, s2, s3;

static void mark_dirty(target_phys_addr_t start, target_phys_addr_t len)
{
    target_phys_addr_t end = start + len;

    while (start < end) {
        cpu_physical_memory_set_dirty(cpu_get_physical_page_desc(start));
        start += TARGET_PAGE_SIZE;
    }
}

void vga_dirty_log_start(VGACommonState *s)
{
    if (kvm_enabled() && s->map_addr)
        if (!s1) {
            kvm_log_start(s->map_addr, s->map_end - s->map_addr);
            mark_dirty(s->map_addr, s->map_end - s->map_addr);
            s1 = 1;
        }
    if (kvm_enabled() && s->lfb_vram_mapped) {
        if (!s2) {
            kvm_log_start(isa_mem_base + 0xa0000, 0x8000);
            kvm_log_start(isa_mem_base + 0xa8000, 0x8000);
            mark_dirty(isa_mem_base + 0xa0000, 0x10000);
        }
        s2 = 1;
    }

#ifdef CONFIG_BOCHS_VBE
    if (kvm_enabled() && s->vbe_mapped) {
        if (!s3) {
            kvm_log_start(VBE_DISPI_LFB_PHYSICAL_ADDRESS, s->vram_size);
        }
        s3 = 1;
    }
#endif
}

void vga_dirty_log_stop(VGACommonState *s)
{
    if (kvm_enabled() && s->map_addr && s1)
	kvm_log_stop(s->map_addr, s->map_end - s->map_addr);

<<<<<<< HEAD
    if (kvm_enabled() && s->lfb_vram_mapped && s1) {
	kvm_log_stop(isa_mem_base + 0xa0000, 0x80000);
	kvm_log_stop(isa_mem_base + 0xa8000, 0x80000);
=======
    if (kvm_enabled() && s->lfb_vram_mapped) {
	kvm_log_stop(isa_mem_base + 0xa0000, 0x8000);
	kvm_log_stop(isa_mem_base + 0xa8000, 0x8000);
>>>>>>> cce83b7d
    }

#ifdef CONFIG_BOCHS_VBE
    if (kvm_enabled() && s->vbe_mapped && s3) {
	kvm_log_stop(VBE_DISPI_LFB_PHYSICAL_ADDRESS, s->vram_size);
    }
#endif

    s1 = s2 = s3 = 0;
}

void vga_dirty_log_restart(VGACommonState *s)
{
    vga_dirty_log_stop(s);
    vga_dirty_log_start(s);
}

/*
 * graphic modes
 */
static void vga_draw_graphic(VGACommonState *s, int full_update)
{
    int y1, y, update, linesize, y_start, double_scan, mask, depth;
    int width, height, shift_control, line_offset, bwidth, bits;
    ram_addr_t page0, page1, page_min, page_max;
    int disp_width, multi_scan, multi_run;
    uint8_t *d;
    uint32_t v, addr1, addr;
    vga_draw_line_func *vga_draw_line;

    full_update |= update_basic_params(s);

    if (!full_update)
        vga_sync_dirty_bitmap(s);

    s->get_resolution(s, &width, &height);
    disp_width = width;

    shift_control = (s->gr[0x05] >> 5) & 3;
    double_scan = (s->cr[0x09] >> 7);
    if (shift_control != 1) {
        multi_scan = (((s->cr[0x09] & 0x1f) + 1) << double_scan) - 1;
    } else {
        /* in CGA modes, multi_scan is ignored */
        /* XXX: is it correct ? */
        multi_scan = double_scan;
    }
    multi_run = multi_scan;
    if (shift_control != s->shift_control ||
        double_scan != s->double_scan) {
        full_update = 1;
        s->shift_control = shift_control;
        s->double_scan = double_scan;
    }

    if (shift_control == 0) {
        if (s->sr[0x01] & 8) {
            disp_width <<= 1;
        }
    } else if (shift_control == 1) {
        if (s->sr[0x01] & 8) {
            disp_width <<= 1;
        }
    }

    depth = s->get_bpp(s);
    if (s->line_offset != s->last_line_offset ||
        disp_width != s->last_width ||
        height != s->last_height ||
        s->last_depth != depth) {
#if defined(HOST_WORDS_BIGENDIAN) == defined(TARGET_WORDS_BIGENDIAN)
        if (depth == 16 || depth == 32) {
#else
        if (depth == 32) {
#endif
            qemu_free_displaysurface(s->ds);
            s->ds->surface = qemu_create_displaysurface_from(disp_width, height, depth,
                    s->line_offset,
                    s->vram_ptr + (s->start_addr * 4));
#if defined(HOST_WORDS_BIGENDIAN) != defined(TARGET_WORDS_BIGENDIAN)
            s->ds->surface->pf = qemu_different_endianness_pixelformat(depth);
#endif
            dpy_resize(s->ds);
        } else {
            qemu_console_resize(s->ds, disp_width, height);
        }
        s->last_scr_width = disp_width;
        s->last_scr_height = height;
        s->last_width = disp_width;
        s->last_height = height;
        s->last_line_offset = s->line_offset;
        s->last_depth = depth;
        full_update = 1;
    } else if (is_buffer_shared(s->ds->surface) &&
               (full_update || s->ds->surface->data != s->vram_ptr + (s->start_addr * 4))) {
        s->ds->surface->data = s->vram_ptr + (s->start_addr * 4);
        dpy_setdata(s->ds);
    }

    s->rgb_to_pixel =
        rgb_to_pixel_dup_table[get_depth_index(s->ds)];

    if (shift_control == 0) {
        full_update |= update_palette16(s);
        if (s->sr[0x01] & 8) {
            v = VGA_DRAW_LINE4D2;
        } else {
            v = VGA_DRAW_LINE4;
        }
        bits = 4;
    } else if (shift_control == 1) {
        full_update |= update_palette16(s);
        if (s->sr[0x01] & 8) {
            v = VGA_DRAW_LINE2D2;
        } else {
            v = VGA_DRAW_LINE2;
        }
        bits = 4;
    } else {
        switch(s->get_bpp(s)) {
        default:
        case 0:
            full_update |= update_palette256(s);
            v = VGA_DRAW_LINE8D2;
            bits = 4;
            break;
        case 8:
            full_update |= update_palette256(s);
            v = VGA_DRAW_LINE8;
            bits = 8;
            break;
        case 15:
            v = VGA_DRAW_LINE15;
            bits = 16;
            break;
        case 16:
            v = VGA_DRAW_LINE16;
            bits = 16;
            break;
        case 24:
            v = VGA_DRAW_LINE24;
            bits = 24;
            break;
        case 32:
            v = VGA_DRAW_LINE32;
            bits = 32;
            break;
        }
    }
    vga_draw_line = vga_draw_line_table[v * NB_DEPTHS + get_depth_index(s->ds)];

    if (!is_buffer_shared(s->ds->surface) && s->cursor_invalidate)
        s->cursor_invalidate(s);

    line_offset = s->line_offset;
#if 0
    printf("w=%d h=%d v=%d line_offset=%d cr[0x09]=0x%02x cr[0x17]=0x%02x linecmp=%d sr[0x01]=0x%02x\n",
           width, height, v, line_offset, s->cr[9], s->cr[0x17], s->line_compare, s->sr[0x01]);
#endif
    addr1 = (s->start_addr * 4);
    bwidth = (width * bits + 7) / 8;
    y_start = -1;
    page_min = -1;
    page_max = 0;
    d = ds_get_data(s->ds);
    linesize = ds_get_linesize(s->ds);
    y1 = 0;
    for(y = 0; y < height; y++) {
        addr = addr1;
        if (!(s->cr[0x17] & 1)) {
            int shift;
            /* CGA compatibility handling */
            shift = 14 + ((s->cr[0x17] >> 6) & 1);
            addr = (addr & ~(1 << shift)) | ((y1 & 1) << shift);
        }
        if (!(s->cr[0x17] & 2)) {
            addr = (addr & ~0x8000) | ((y1 & 2) << 14);
        }
        page0 = s->vram_offset + (addr & TARGET_PAGE_MASK);
        page1 = s->vram_offset + ((addr + bwidth - 1) & TARGET_PAGE_MASK);
        update = full_update |
            cpu_physical_memory_get_dirty(page0, VGA_DIRTY_FLAG) |
            cpu_physical_memory_get_dirty(page1, VGA_DIRTY_FLAG);
        if ((page1 - page0) > TARGET_PAGE_SIZE) {
            /* if wide line, can use another page */
            update |= cpu_physical_memory_get_dirty(page0 + TARGET_PAGE_SIZE,
                                                    VGA_DIRTY_FLAG);
        }
        /* explicit invalidation for the hardware cursor */
        update |= (s->invalidated_y_table[y >> 5] >> (y & 0x1f)) & 1;
        if (update) {
            if (y_start < 0)
                y_start = y;
            if (page0 < page_min)
                page_min = page0;
            if (page1 > page_max)
                page_max = page1;
            if (!(is_buffer_shared(s->ds->surface))) {
                vga_draw_line(s, d, s->vram_ptr + addr, width);
                if (s->cursor_draw_line)
                    s->cursor_draw_line(s, d, y);
            }
        } else {
            if (y_start >= 0) {
                /* flush to display */
                dpy_update(s->ds, 0, y_start,
                           disp_width, y - y_start);
                y_start = -1;
            }
        }
        if (!multi_run) {
            mask = (s->cr[0x17] & 3) ^ 3;
            if ((y1 & mask) == mask)
                addr1 += line_offset;
            y1++;
            multi_run = multi_scan;
        } else {
            multi_run--;
        }
        /* line compare acts on the displayed lines */
        if (y == s->line_compare)
            addr1 = 0;
        d += linesize;
    }
    if (y_start >= 0) {
        /* flush to display */
        dpy_update(s->ds, 0, y_start,
                   disp_width, y - y_start);
    }
    /* reset modified pages */
    if (page_max >= page_min) {
        cpu_physical_memory_reset_dirty(page_min, page_max + TARGET_PAGE_SIZE,
                                        VGA_DIRTY_FLAG);
    }
    memset(s->invalidated_y_table, 0, ((height + 31) >> 5) * 4);
}

static void vga_draw_blank(VGACommonState *s, int full_update)
{
    int i, w, val;
    uint8_t *d;

    if (!full_update)
        return;
    if (s->last_scr_width <= 0 || s->last_scr_height <= 0)
        return;
    vga_dirty_log_stop(s);

    s->rgb_to_pixel =
        rgb_to_pixel_dup_table[get_depth_index(s->ds)];
    if (ds_get_bits_per_pixel(s->ds) == 8)
        val = s->rgb_to_pixel(0, 0, 0);
    else
        val = 0;
    w = s->last_scr_width * ((ds_get_bits_per_pixel(s->ds) + 7) >> 3);
    d = ds_get_data(s->ds);
    for(i = 0; i < s->last_scr_height; i++) {
        memset(d, val, w);
        d += ds_get_linesize(s->ds);
    }
    dpy_update(s->ds, 0, 0,
               s->last_scr_width, s->last_scr_height);
}

#define GMODE_TEXT     0
#define GMODE_GRAPH    1
#define GMODE_BLANK 2

static void vga_update_display(void *opaque)
{
    VGACommonState *s = opaque;
    int full_update, graphic_mode;

    if (ds_get_bits_per_pixel(s->ds) == 0) {
        /* nothing to do */
    } else {
        full_update = 0;
        if (!(s->ar_index & 0x20)) {
            graphic_mode = GMODE_BLANK;
        } else {
            graphic_mode = s->gr[6] & 1;
        }
        if (graphic_mode != s->graphic_mode) {
            s->graphic_mode = graphic_mode;
            full_update = 1;
        }
        switch(graphic_mode) {
        case GMODE_TEXT:
            vga_draw_text(s, full_update);
            break;
        case GMODE_GRAPH:
#ifdef TARGET_IA64
            full_update = 1;
#endif
            vga_draw_graphic(s, full_update);
            break;
        case GMODE_BLANK:
        default:
            vga_draw_blank(s, full_update);
            break;
        }
    }
}

/* force a full display refresh */
static void vga_invalidate_display(void *opaque)
{
    VGACommonState *s = opaque;

    s->last_width = -1;
    s->last_height = -1;
}

void vga_common_reset(VGACommonState *s)
{
    s->lfb_addr = 0;
    s->lfb_end = 0;
    s->map_addr = 0;
    s->map_end = 0;
    s->lfb_vram_mapped = 0;
    s->bios_offset = 0;
    s->bios_size = 0;
    s->sr_index = 0;
    memset(s->sr, '\0', sizeof(s->sr));
    s->gr_index = 0;
    memset(s->gr, '\0', sizeof(s->gr));
    s->ar_index = 0;
    memset(s->ar, '\0', sizeof(s->ar));
    s->ar_flip_flop = 0;
    s->cr_index = 0;
    memset(s->cr, '\0', sizeof(s->cr));
    s->msr = 0;
    s->fcr = 0;
    s->st00 = 0;
    s->st01 = 0;
    s->dac_state = 0;
    s->dac_sub_index = 0;
    s->dac_read_index = 0;
    s->dac_write_index = 0;
    memset(s->dac_cache, '\0', sizeof(s->dac_cache));
    s->dac_8bit = 0;
    memset(s->palette, '\0', sizeof(s->palette));
    s->bank_offset = 0;
#ifdef CONFIG_BOCHS_VBE
    s->vbe_index = 0;
    memset(s->vbe_regs, '\0', sizeof(s->vbe_regs));
    s->vbe_regs[VBE_DISPI_INDEX_ID] = VBE_DISPI_ID5;
    s->vbe_start_addr = 0;
    s->vbe_line_offset = 0;
    s->vbe_bank_mask = (s->vram_size >> 16) - 1;
#endif
    memset(s->font_offsets, '\0', sizeof(s->font_offsets));
    s->graphic_mode = -1; /* force full update */
    s->shift_control = 0;
    s->double_scan = 0;
    s->line_offset = 0;
    s->line_compare = 0;
    s->start_addr = 0;
    s->plane_updated = 0;
    s->last_cw = 0;
    s->last_ch = 0;
    s->last_width = 0;
    s->last_height = 0;
    s->last_scr_width = 0;
    s->last_scr_height = 0;
    s->cursor_start = 0;
    s->cursor_end = 0;
    s->cursor_offset = 0;
    memset(s->invalidated_y_table, '\0', sizeof(s->invalidated_y_table));
    memset(s->last_palette, '\0', sizeof(s->last_palette));
    memset(s->last_ch_attr, '\0', sizeof(s->last_ch_attr));
    switch (vga_retrace_method) {
    case VGA_RETRACE_DUMB:
        break;
    case VGA_RETRACE_PRECISE:
        memset(&s->retrace_info, 0, sizeof (s->retrace_info));
        break;
    }
}

static void vga_reset(void *opaque)
{
    VGACommonState *s =  opaque;
    vga_common_reset(s);
}

#define TEXTMODE_X(x)	((x) % width)
#define TEXTMODE_Y(x)	((x) / width)
#define VMEM2CHTYPE(v)	((v & 0xff0007ff) | \
        ((v & 0x00000800) << 10) | ((v & 0x00007000) >> 1))
/* relay text rendering to the display driver
 * instead of doing a full vga_update_display() */
static void vga_update_text(void *opaque, console_ch_t *chardata)
{
    VGACommonState *s =  opaque;
    int graphic_mode, i, cursor_offset, cursor_visible;
    int cw, cheight, width, height, size, c_min, c_max;
    uint32_t *src;
    console_ch_t *dst, val;
    char msg_buffer[80];
    int full_update = 0;

    if (!(s->ar_index & 0x20)) {
        graphic_mode = GMODE_BLANK;
    } else {
        graphic_mode = s->gr[6] & 1;
    }
    if (graphic_mode != s->graphic_mode) {
        s->graphic_mode = graphic_mode;
        full_update = 1;
    }
    if (s->last_width == -1) {
        s->last_width = 0;
        full_update = 1;
    }

    switch (graphic_mode) {
    case GMODE_TEXT:
        /* TODO: update palette */
        full_update |= update_basic_params(s);

        /* total width & height */
        cheight = (s->cr[9] & 0x1f) + 1;
        cw = 8;
        if (!(s->sr[1] & 0x01))
            cw = 9;
        if (s->sr[1] & 0x08)
            cw = 16; /* NOTE: no 18 pixel wide */
        width = (s->cr[0x01] + 1);
        if (s->cr[0x06] == 100) {
            /* ugly hack for CGA 160x100x16 - explain me the logic */
            height = 100;
        } else {
            height = s->cr[0x12] | 
                ((s->cr[0x07] & 0x02) << 7) | 
                ((s->cr[0x07] & 0x40) << 3);
            height = (height + 1) / cheight;
        }

        size = (height * width);
        if (size > CH_ATTR_SIZE) {
            if (!full_update)
                return;

            snprintf(msg_buffer, sizeof(msg_buffer), "%i x %i Text mode",
                     width, height);
            break;
        }

        if (width != s->last_width || height != s->last_height ||
            cw != s->last_cw || cheight != s->last_ch) {
            s->last_scr_width = width * cw;
            s->last_scr_height = height * cheight;
            s->ds->surface->width = width;
            s->ds->surface->height = height;
            dpy_resize(s->ds);
            s->last_width = width;
            s->last_height = height;
            s->last_ch = cheight;
            s->last_cw = cw;
            full_update = 1;
        }

        /* Update "hardware" cursor */
        cursor_offset = ((s->cr[0x0e] << 8) | s->cr[0x0f]) - s->start_addr;
        if (cursor_offset != s->cursor_offset ||
            s->cr[0xa] != s->cursor_start ||
            s->cr[0xb] != s->cursor_end || full_update) {
            cursor_visible = !(s->cr[0xa] & 0x20);
            if (cursor_visible && cursor_offset < size && cursor_offset >= 0)
                dpy_cursor(s->ds,
                           TEXTMODE_X(cursor_offset),
                           TEXTMODE_Y(cursor_offset));
            else
                dpy_cursor(s->ds, -1, -1);
            s->cursor_offset = cursor_offset;
            s->cursor_start = s->cr[0xa];
            s->cursor_end = s->cr[0xb];
        }

        src = (uint32_t *) s->vram_ptr + s->start_addr;
        dst = chardata;

        if (full_update) {
            for (i = 0; i < size; src ++, dst ++, i ++)
                console_write_ch(dst, VMEM2CHTYPE(*src));

            dpy_update(s->ds, 0, 0, width, height);
        } else {
            c_max = 0;

            for (i = 0; i < size; src ++, dst ++, i ++) {
                console_write_ch(&val, VMEM2CHTYPE(*src));
                if (*dst != val) {
                    *dst = val;
                    c_max = i;
                    break;
                }
            }
            c_min = i;
            for (; i < size; src ++, dst ++, i ++) {
                console_write_ch(&val, VMEM2CHTYPE(*src));
                if (*dst != val) {
                    *dst = val;
                    c_max = i;
                }
            }

            if (c_min <= c_max) {
                i = TEXTMODE_Y(c_min);
                dpy_update(s->ds, 0, i, width, TEXTMODE_Y(c_max) - i + 1);
            }
        }

        return;
    case GMODE_GRAPH:
        if (!full_update)
            return;

        s->get_resolution(s, &width, &height);
        snprintf(msg_buffer, sizeof(msg_buffer), "%i x %i Graphic mode",
                 width, height);
        break;
    case GMODE_BLANK:
    default:
        if (!full_update)
            return;

        snprintf(msg_buffer, sizeof(msg_buffer), "VGA Blank mode");
        break;
    }

    /* Display a message */
    s->last_width = 60;
    s->last_height = height = 3;
    dpy_cursor(s->ds, -1, -1);
    s->ds->surface->width = s->last_width;
    s->ds->surface->height = height;
    dpy_resize(s->ds);

    for (dst = chardata, i = 0; i < s->last_width * height; i ++)
        console_write_ch(dst ++, ' ');

    size = strlen(msg_buffer);
    width = (s->last_width - size) / 2;
    dst = chardata + s->last_width + width;
    for (i = 0; i < size; i ++)
        console_write_ch(dst ++, 0x00200100 | msg_buffer[i]);

    dpy_update(s->ds, 0, 0, s->last_width, height);
}

CPUReadMemoryFunc * const vga_mem_read[3] = {
    vga_mem_readb,
    vga_mem_readw,
    vga_mem_readl,
};

CPUWriteMemoryFunc * const vga_mem_write[3] = {
    vga_mem_writeb,
    vga_mem_writew,
    vga_mem_writel,
};

static int vga_common_post_load(void *opaque, int version_id)
{
    VGACommonState *s = opaque;

    /* force refresh */
    s->graphic_mode = -1;
    return 0;
}

const VMStateDescription vmstate_vga_common = {
    .name = "vga",
    .version_id = 2,
    .minimum_version_id = 2,
    .minimum_version_id_old = 2,
    .post_load = vga_common_post_load,
    .fields      = (VMStateField []) {
        VMSTATE_UINT32(latch, VGACommonState),
        VMSTATE_UINT8(sr_index, VGACommonState),
        VMSTATE_PARTIAL_BUFFER(sr, VGACommonState, 8),
        VMSTATE_UINT8(gr_index, VGACommonState),
        VMSTATE_PARTIAL_BUFFER(gr, VGACommonState, 16),
        VMSTATE_UINT8(ar_index, VGACommonState),
        VMSTATE_BUFFER(ar, VGACommonState),
        VMSTATE_INT32(ar_flip_flop, VGACommonState),
        VMSTATE_UINT8(cr_index, VGACommonState),
        VMSTATE_BUFFER(cr, VGACommonState),
        VMSTATE_UINT8(msr, VGACommonState),
        VMSTATE_UINT8(fcr, VGACommonState),
        VMSTATE_UINT8(st00, VGACommonState),
        VMSTATE_UINT8(st01, VGACommonState),

        VMSTATE_UINT8(dac_state, VGACommonState),
        VMSTATE_UINT8(dac_sub_index, VGACommonState),
        VMSTATE_UINT8(dac_read_index, VGACommonState),
        VMSTATE_UINT8(dac_write_index, VGACommonState),
        VMSTATE_BUFFER(dac_cache, VGACommonState),
        VMSTATE_BUFFER(palette, VGACommonState),

        VMSTATE_INT32(bank_offset, VGACommonState),
        VMSTATE_UINT8_EQUAL(is_vbe_vmstate, VGACommonState),
#ifdef CONFIG_BOCHS_VBE
        VMSTATE_UINT16(vbe_index, VGACommonState),
        VMSTATE_UINT16_ARRAY(vbe_regs, VGACommonState, VBE_DISPI_INDEX_NB),
        VMSTATE_UINT32(vbe_start_addr, VGACommonState),
        VMSTATE_UINT32(vbe_line_offset, VGACommonState),
        VMSTATE_UINT32(vbe_bank_mask, VGACommonState),
#endif
        VMSTATE_END_OF_LIST()
    }
};

void vga_common_init(VGACommonState *s, int vga_ram_size)
{
    int i, j, v, b;

    for(i = 0;i < 256; i++) {
        v = 0;
        for(j = 0; j < 8; j++) {
            v |= ((i >> j) & 1) << (j * 4);
        }
        expand4[i] = v;

        v = 0;
        for(j = 0; j < 4; j++) {
            v |= ((i >> (2 * j)) & 3) << (j * 4);
        }
        expand2[i] = v;
    }
    for(i = 0; i < 16; i++) {
        v = 0;
        for(j = 0; j < 4; j++) {
            b = ((i >> j) & 1);
            v |= b << (2 * j);
            v |= b << (2 * j + 1);
        }
        expand4to8[i] = v;
    }

#ifdef CONFIG_BOCHS_VBE
    s->is_vbe_vmstate = 1;
#else
    s->is_vbe_vmstate = 0;
#endif
    s->vram_offset = qemu_ram_alloc(vga_ram_size);
    s->vram_ptr = qemu_get_ram_ptr(s->vram_offset);
    s->vram_size = vga_ram_size;
    s->get_bpp = vga_get_bpp;
    s->get_offsets = vga_get_offsets;
    s->get_resolution = vga_get_resolution;
    s->update = vga_update_display;
    s->invalidate = vga_invalidate_display;
    s->screen_dump = vga_screen_dump;
    s->text_update = vga_update_text;
    switch (vga_retrace_method) {
    case VGA_RETRACE_DUMB:
        s->retrace = vga_dumb_retrace;
        s->update_retrace_info = vga_dumb_update_retrace_info;
        break;

    case VGA_RETRACE_PRECISE:
        s->retrace = vga_precise_retrace;
        s->update_retrace_info = vga_precise_update_retrace_info;
        break;
    }
}

/* used by both ISA and PCI */
void vga_init(VGACommonState *s)
{
    int vga_io_memory;

    qemu_register_reset(vga_reset, s);

    register_ioport_write(0x3c0, 16, 1, vga_ioport_write, s);

    register_ioport_write(0x3b4, 2, 1, vga_ioport_write, s);
    register_ioport_write(0x3d4, 2, 1, vga_ioport_write, s);
    register_ioport_write(0x3ba, 1, 1, vga_ioport_write, s);
    register_ioport_write(0x3da, 1, 1, vga_ioport_write, s);

    register_ioport_read(0x3c0, 16, 1, vga_ioport_read, s);

    register_ioport_read(0x3b4, 2, 1, vga_ioport_read, s);
    register_ioport_read(0x3d4, 2, 1, vga_ioport_read, s);
    register_ioport_read(0x3ba, 1, 1, vga_ioport_read, s);
    register_ioport_read(0x3da, 1, 1, vga_ioport_read, s);
    s->bank_offset = 0;

#ifdef CONFIG_BOCHS_VBE
#if defined (TARGET_I386)
    register_ioport_read(0x1ce, 1, 2, vbe_ioport_read_index, s);
    register_ioport_read(0x1cf, 1, 2, vbe_ioport_read_data, s);

    register_ioport_write(0x1ce, 1, 2, vbe_ioport_write_index, s);
    register_ioport_write(0x1cf, 1, 2, vbe_ioport_write_data, s);

    /* old Bochs IO ports */
    register_ioport_read(0xff80, 1, 2, vbe_ioport_read_index, s);
    register_ioport_read(0xff81, 1, 2, vbe_ioport_read_data, s);

    register_ioport_write(0xff80, 1, 2, vbe_ioport_write_index, s);
    register_ioport_write(0xff81, 1, 2, vbe_ioport_write_data, s);
#else
    register_ioport_read(0x1ce, 1, 2, vbe_ioport_read_index, s);
    register_ioport_read(0x1d0, 1, 2, vbe_ioport_read_data, s);

    register_ioport_write(0x1ce, 1, 2, vbe_ioport_write_index, s);
    register_ioport_write(0x1d0, 1, 2, vbe_ioport_write_data, s);
#endif
#endif /* CONFIG_BOCHS_VBE */

    vga_io_memory = cpu_register_io_memory(vga_mem_read, vga_mem_write, s);
    cpu_register_physical_memory(isa_mem_base + 0x000a0000, 0x20000,
                                 vga_io_memory);
    qemu_register_coalesced_mmio(isa_mem_base + 0x000a0000, 0x20000);
}

void vga_init_vbe(VGACommonState *s)
{
#ifdef CONFIG_BOCHS_VBE
    /* XXX: use optimized standard vga accesses */
    cpu_register_physical_memory(VBE_DISPI_LFB_PHYSICAL_ADDRESS,
                                 VGA_RAM_SIZE, s->vram_offset);
    s->vbe_mapped = 1;
#endif 
}
/********************************************************/
/* vga screen dump */

static void vga_save_dpy_update(DisplayState *ds,
                                int x, int y, int w, int h)
{
    if (screen_dump_filename) {
        ppm_save(screen_dump_filename, ds->surface);
        screen_dump_filename = NULL;
    }
}

static void vga_save_dpy_resize(DisplayState *s)
{
}

static void vga_save_dpy_refresh(DisplayState *s)
{
}

int ppm_save(const char *filename, struct DisplaySurface *ds)
{
    FILE *f;
    uint8_t *d, *d1;
    uint32_t v;
    int y, x;
    uint8_t r, g, b;

    f = fopen(filename, "wb");
    if (!f)
        return -1;
    fprintf(f, "P6\n%d %d\n%d\n",
            ds->width, ds->height, 255);
    d1 = ds->data;
    for(y = 0; y < ds->height; y++) {
        d = d1;
        for(x = 0; x < ds->width; x++) {
            if (ds->pf.bits_per_pixel == 32)
                v = *(uint32_t *)d;
            else
                v = (uint32_t) (*(uint16_t *)d);
            r = ((v >> ds->pf.rshift) & ds->pf.rmax) * 256 /
                (ds->pf.rmax + 1);
            g = ((v >> ds->pf.gshift) & ds->pf.gmax) * 256 /
                (ds->pf.gmax + 1);
            b = ((v >> ds->pf.bshift) & ds->pf.bmax) * 256 /
                (ds->pf.bmax + 1);
            fputc(r, f);
            fputc(g, f);
            fputc(b, f);
            d += ds->pf.bytes_per_pixel;
        }
        d1 += ds->linesize;
    }
    fclose(f);
    return 0;
}

static DisplayChangeListener* vga_screen_dump_init(DisplayState *ds)
{
    DisplayChangeListener *dcl;

    dcl = qemu_mallocz(sizeof(DisplayChangeListener));
    dcl->dpy_update = vga_save_dpy_update;
    dcl->dpy_resize = vga_save_dpy_resize;
    dcl->dpy_refresh = vga_save_dpy_refresh;
    register_displaychangelistener(ds, dcl);
    return dcl;
}

/* save the vga display in a PPM image even if no display is
   available */
static void vga_screen_dump(void *opaque, const char *filename)
{
    VGACommonState *s = opaque;

    if (!screen_dump_dcl)
        screen_dump_dcl = vga_screen_dump_init(s->ds);

    screen_dump_filename = (char *)filename;
    vga_invalidate_display(s);
    vga_hw_update();
}
<|MERGE_RESOLUTION|>--- conflicted
+++ resolved
@@ -1642,15 +1642,9 @@
     if (kvm_enabled() && s->map_addr && s1)
 	kvm_log_stop(s->map_addr, s->map_end - s->map_addr);
 
-<<<<<<< HEAD
     if (kvm_enabled() && s->lfb_vram_mapped && s1) {
-	kvm_log_stop(isa_mem_base + 0xa0000, 0x80000);
-	kvm_log_stop(isa_mem_base + 0xa8000, 0x80000);
-=======
-    if (kvm_enabled() && s->lfb_vram_mapped) {
 	kvm_log_stop(isa_mem_base + 0xa0000, 0x8000);
 	kvm_log_stop(isa_mem_base + 0xa8000, 0x8000);
->>>>>>> cce83b7d
     }
 
 #ifdef CONFIG_BOCHS_VBE
