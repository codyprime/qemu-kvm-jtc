--- conflicted
+++ resolved
@@ -1382,11 +1382,6 @@
             pci_nic_init(nd, "rtl8139", NULL);
     }
 
-<<<<<<< HEAD
-    piix4_acpi_system_hot_add_init(cpu_model);
-
-=======
->>>>>>> 3f84865a
     if (drive_get_max_bus(IF_IDE) >= MAX_IDE_BUS) {
         fprintf(stderr, "qemu: too many IDE bus\n");
         exit(1);
@@ -1437,7 +1432,7 @@
             qdev_prop_set_ptr(eeprom, "data", eeprom_buf + (i * 256));
             qdev_init(eeprom);
         }
-        piix4_acpi_system_hot_add_init(pci_bus);
+        piix4_acpi_system_hot_add_init(pci_bus, cpu_model);
     }
 
     if (i440fx_state) {
