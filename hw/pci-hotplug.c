/*
 * QEMU PCI hotplug support
 *
 * Copyright (c) 2004 Fabrice Bellard
 *
 * Permission is hereby granted, free of charge, to any person obtaining a copy
 * of this software and associated documentation files (the "Software"), to deal
 * in the Software without restriction, including without limitation the rights
 * to use, copy, modify, merge, publish, distribute, sublicense, and/or sell
 * copies of the Software, and to permit persons to whom the Software is
 * furnished to do so, subject to the following conditions:
 *
 * The above copyright notice and this permission notice shall be included in
 * all copies or substantial portions of the Software.
 *
 * THE SOFTWARE IS PROVIDED "AS IS", WITHOUT WARRANTY OF ANY KIND, EXPRESS OR
 * IMPLIED, INCLUDING BUT NOT LIMITED TO THE WARRANTIES OF MERCHANTABILITY,
 * FITNESS FOR A PARTICULAR PURPOSE AND NONINFRINGEMENT. IN NO EVENT SHALL
 * THE AUTHORS OR COPYRIGHT HOLDERS BE LIABLE FOR ANY CLAIM, DAMAGES OR OTHER
 * LIABILITY, WHETHER IN AN ACTION OF CONTRACT, TORT OR OTHERWISE, ARISING FROM,
 * OUT OF OR IN CONNECTION WITH THE SOFTWARE OR THE USE OR OTHER DEALINGS IN
 * THE SOFTWARE.
 */

#include "hw.h"
#include "boards.h"
#include "pci.h"
#include "net.h"
#include "sysemu.h"
#include "pc.h"
#include "monitor.h"
#include "block_int.h"
#include "scsi.h"
#include "virtio-blk.h"
#include "qemu-config.h"
#include "qemu-objects.h"
#include "device-assignment.h"

#if defined(TARGET_I386)
static PCIDevice *qemu_pci_hot_add_nic(Monitor *mon,
                                       const char *devaddr,
                                       const char *opts_str)
{
    QemuOpts *opts;
    PCIBus *bus;
    int ret, devfn;

    bus = pci_get_bus_devfn(&devfn, devaddr);
    if (!bus) {
        monitor_printf(mon, "Invalid PCI device address %s\n", devaddr);
        return NULL;
    }
    if (!((BusState*)bus)->allow_hotplug) {
        monitor_printf(mon, "PCI bus doesn't support hotplug\n");
        return NULL;
    }

    opts = qemu_opts_parse(&qemu_net_opts, opts_str ? opts_str : "", NULL);
    if (!opts) {
        monitor_printf(mon, "parsing network options '%s' failed\n",
                       opts_str ? opts_str : "");
        return NULL;
    }

    qemu_opt_set(opts, "type", "nic");

    ret = net_client_init(mon, opts, 0);
    if (ret < 0)
        return NULL;
    if (nd_table[ret].devaddr) {
        monitor_printf(mon, "Parameter addr not supported\n");
        return NULL;
    }
    return pci_nic_init(&nd_table[ret], "rtl8139", devaddr);
}

static int scsi_hot_add(DeviceState *adapter, DriveInfo *dinfo, int printinfo)
{
    SCSIBus *scsibus;
    SCSIDevice *scsidev;

    scsibus = DO_UPCAST(SCSIBus, qbus, QLIST_FIRST(&adapter->child_bus));
    if (!scsibus || strcmp(scsibus->qbus.info->name, "SCSI") != 0) {
        qemu_error("Device is not a SCSI adapter\n");
        return -1;
    }

    /*
     * drive_init() tries to find a default for dinfo->unit.  Doesn't
     * work at all for hotplug though as we assign the device to a
     * specific bus instead of the first bus with spare scsi ids.
     *
     * Ditch the calculated value and reload from option string (if
     * specified).
     */
    dinfo->unit = qemu_opt_get_number(dinfo->opts, "unit", -1);
    scsidev = scsi_bus_legacy_add_drive(scsibus, dinfo, dinfo->unit);
    dinfo->unit = scsidev->id;

    if (printinfo)
        qemu_error("OK bus %d, unit %d\n", scsibus->busnr, scsidev->id);
    return 0;
}

void drive_hot_add(Monitor *mon, const QDict *qdict)
{
    int dom, pci_bus;
    unsigned slot;
    int type, bus;
    PCIDevice *dev;
    DriveInfo *dinfo = NULL;
    const char *pci_addr = qdict_get_str(qdict, "pci_addr");
    const char *opts = qdict_get_str(qdict, "opts");

    dinfo = add_init_drive(opts);
    if (!dinfo)
        goto err;
    if (dinfo->devaddr) {
        monitor_printf(mon, "Parameter addr not supported\n");
        goto err;
    }
    type = dinfo->type;
    bus = drive_get_max_bus (type);

    switch (type) {
    case IF_SCSI:
        if (pci_read_devaddr(mon, pci_addr, &dom, &pci_bus, &slot)) {
            goto err;
        }
        dev = pci_find_device(pci_find_root_bus(0), pci_bus, slot, 0);
        if (!dev) {
            monitor_printf(mon, "no pci device with address %s\n", pci_addr);
            goto err;
        }
        if (scsi_hot_add(&dev->qdev, dinfo, 1) != 0) {
            goto err;
        }
        break;
    case IF_NONE:
        monitor_printf(mon, "OK\n");
        break;
    default:
        monitor_printf(mon, "Can't hot-add drive to type %d\n", type);
        goto err;
    }
    return;

err:
    if (dinfo)
        drive_uninit(dinfo);
    return;
}

static PCIDevice *qemu_pci_hot_add_storage(Monitor *mon,
                                           const char *devaddr,
                                           const char *opts)
{
    PCIDevice *dev;
    DriveInfo *dinfo = NULL;
    int type = -1;
    char buf[128];
    PCIBus *bus;
    int devfn;

    if (get_param_value(buf, sizeof(buf), "if", opts)) {
        if (!strcmp(buf, "scsi"))
            type = IF_SCSI;
        else if (!strcmp(buf, "virtio")) {
            type = IF_VIRTIO;
        } else {
            monitor_printf(mon, "type %s not a hotpluggable PCI device.\n", buf);
            return NULL;
        }
    } else {
        monitor_printf(mon, "no if= specified\n");
        return NULL;
    }

    if (get_param_value(buf, sizeof(buf), "file", opts)) {
        dinfo = add_init_drive(opts);
        if (!dinfo)
            return NULL;
        if (dinfo->devaddr) {
            monitor_printf(mon, "Parameter addr not supported\n");
            return NULL;
        }
    } else {
        dinfo = NULL;
    }

    bus = pci_get_bus_devfn(&devfn, devaddr);
    if (!bus) {
        monitor_printf(mon, "Invalid PCI device address %s\n", devaddr);
        return NULL;
    }
    if (!((BusState*)bus)->allow_hotplug) {
        monitor_printf(mon, "PCI bus doesn't support hotplug\n");
        return NULL;
    }

    switch (type) {
    case IF_SCSI:
        dev = pci_create(bus, devfn, "lsi53c895a");
        if (qdev_init(&dev->qdev) < 0)
            dev = NULL;
        if (dev && dinfo) {
            if (scsi_hot_add(&dev->qdev, dinfo, 0) != 0) {
                qdev_unplug(&dev->qdev);
                dev = NULL;
            }
        }
        break;
    case IF_VIRTIO:
        if (!dinfo) {
            monitor_printf(mon, "virtio requires a backing file/device.\n");
            return NULL;
        }
        dev = pci_create(bus, devfn, "virtio-blk-pci");
        qdev_prop_set_drive(&dev->qdev, "drive", dinfo);
        if (qdev_init(&dev->qdev) < 0)
            dev = NULL;
        break;
    default:
        dev = NULL;
    }
    return dev;
}

#ifdef CONFIG_KVM_DEVICE_ASSIGNMENT
static PCIDevice *qemu_pci_hot_assign_device(Monitor *mon,
                                             const char *devaddr,
                                             const char *opts_str)
{
    QemuOpts *opts;
    DeviceState *dev;

    opts = add_assigned_device(opts_str);
    if (opts == NULL) {
        monitor_printf(mon, "Error adding device; check syntax\n");
        return NULL;
    }
    dev = qdev_device_add(opts);
    return DO_UPCAST(PCIDevice, qdev, dev);
}
#endif /* CONFIG_KVM_DEVICE_ASSIGNMENT */

void pci_device_hot_add_print(Monitor *mon, const QObject *data)
{
    QDict *qdict;

    assert(qobject_type(data) == QTYPE_QDICT);
    qdict = qobject_to_qdict(data);

    monitor_printf(mon, "OK domain %d, bus %d, slot %d, function %d\n",
                   (int) qdict_get_int(qdict, "domain"),
                   (int) qdict_get_int(qdict, "bus"),
                   (int) qdict_get_int(qdict, "slot"),
                   (int) qdict_get_int(qdict, "function"));

}

/**
 * pci_device_hot_add(): Hot add a PCI device
 *
 * Return a QDict with the following device information:
 *
 * - "domain": domain number
 * - "bus": bus number
 * - "slot": slot number
 * - "function": function number
 *
 * Example:
 *
 * { "domain": 0, "bus": 0, "slot": 5, "function": 0 }
 */
int pci_device_hot_add(Monitor *mon, const QDict *qdict, QObject **ret_data)
{
    PCIDevice *dev = NULL;
    const char *pci_addr = qdict_get_str(qdict, "pci_addr");
    const char *type = qdict_get_str(qdict, "type");
    const char *opts = qdict_get_try_str(qdict, "opts");

    /* strip legacy tag */
    if (!strncmp(pci_addr, "pci_addr=", 9)) {
        pci_addr += 9;
    }

    if (!opts) {
        opts = "";
    }

    if (!strcmp(pci_addr, "auto"))
        pci_addr = NULL;

    if (strcmp(type, "nic") == 0) {
        dev = qemu_pci_hot_add_nic(mon, pci_addr, opts);
    } else if (strcmp(type, "storage") == 0) {
        dev = qemu_pci_hot_add_storage(mon, pci_addr, opts);
<<<<<<< HEAD
#ifdef CONFIG_KVM_DEVICE_ASSIGNMENT
    else if (strcmp(type, "host") == 0)
        dev = qemu_pci_hot_assign_device(mon, pci_addr, opts);
#endif /* CONFIG_KVM_DEVICE_ASSIGNMENT */
    else
=======
    } else {
>>>>>>> 395560c8
        monitor_printf(mon, "invalid type: %s\n", type);
        return -1;
    }

    if (dev) {
        *ret_data =
        qobject_from_jsonf("{ 'domain': 0, 'bus': %d, 'slot': %d, "
                           "'function': %d }", pci_bus_num(dev->bus),
                           PCI_SLOT(dev->devfn), PCI_FUNC(dev->devfn));
    } else {
        monitor_printf(mon, "failed to add %s\n", opts);
        return -1;
    }

    return 0;
}
#endif

void pci_device_hot_remove(Monitor *mon, const char *pci_addr)
{
    PCIDevice *d;
    int dom, bus;
    unsigned slot;

    if (pci_read_devaddr(mon, pci_addr, &dom, &bus, &slot)) {
        return;
    }

    d = pci_find_device(pci_find_root_bus(0), bus, slot, 0);
    if (!d) {
        monitor_printf(mon, "slot %d empty\n", slot);
        return;
    }
    qdev_unplug(&d->qdev);
}

void do_pci_device_hot_remove(Monitor *mon, const QDict *qdict,
                              QObject **ret_data)
{
    pci_device_hot_remove(mon, qdict_get_str(qdict, "pci_addr"));
}<|MERGE_RESOLUTION|>--- conflicted
+++ resolved
@@ -296,15 +296,11 @@
         dev = qemu_pci_hot_add_nic(mon, pci_addr, opts);
     } else if (strcmp(type, "storage") == 0) {
         dev = qemu_pci_hot_add_storage(mon, pci_addr, opts);
-<<<<<<< HEAD
 #ifdef CONFIG_KVM_DEVICE_ASSIGNMENT
-    else if (strcmp(type, "host") == 0)
+    } else if (strcmp(type, "host") == 0) {
         dev = qemu_pci_hot_assign_device(mon, pci_addr, opts);
 #endif /* CONFIG_KVM_DEVICE_ASSIGNMENT */
-    else
-=======
     } else {
->>>>>>> 395560c8
         monitor_printf(mon, "invalid type: %s\n", type);
         return -1;
     }
