--- conflicted
+++ resolved
@@ -51,11 +51,8 @@
 int kvm_has_xsave(void);
 int kvm_has_xcrs(void);
 int kvm_has_many_ioeventfds(void);
-<<<<<<< HEAD
 int kvm_has_pit_state2(void);
-=======
 int kvm_has_gsi_routing(void);
->>>>>>> 84b058d7
 
 #ifdef NEED_CPU_H
 int kvm_init_vcpu(CPUState *env);
@@ -130,7 +127,9 @@
 int kvm_arch_on_sigbus_vcpu(CPUState *env, int code, void *addr);
 int kvm_arch_on_sigbus(int code, void *addr);
 
+#ifdef UNUSED_UPSTREAM_KVM
 void kvm_arch_init_irq_routing(KVMState *s);
+#endif
 
 int kvm_irqchip_set_irq(KVMState *s, int irq, int level);
 
@@ -218,7 +217,6 @@
     uint32_t data;
 } KVMMsiMessage;
 
-int kvm_has_gsi_routing(void);
 int kvm_allows_irq0_override(void);
 int kvm_get_irq_route_gsi(void);
 
