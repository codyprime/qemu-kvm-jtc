# Trace events for debugging and performance instrumentation
#
# This file is processed by the tracetool script during the build.
#
# To add a new trace event:
#
# 1. Choose a name for the trace event.  Declare its arguments and format
#    string.
#
# 2. Call the trace event from code using trace_##name, e.g. multiwrite_cb() ->
#    trace_multiwrite_cb().  The source file must #include "trace.h".
#
# Format of a trace event:
#
# [disable] <name>(<type1> <arg1>[, <type2> <arg2>] ...) "<format-string>"
#
# Example: g_malloc(size_t size) "size %zu"
#
# The "disable" keyword will build without the trace event.
#
# The <name> must be a valid as a C function name.
#
# Types should be standard C types.  Use void * for pointers because the trace
# system may not have the necessary headers included.
#
# The <format-string> should be a sprintf()-compatible format string.

# qemu-malloc.c
g_malloc(size_t size, void *ptr) "size %zu ptr %p"
g_realloc(void *ptr, size_t size, void *newptr) "ptr %p size %zu newptr %p"
g_free(void *ptr) "ptr %p"

# osdep.c
qemu_memalign(size_t alignment, size_t size, void *ptr) "alignment %zu size %zu ptr %p"
qemu_vmalloc(size_t size, void *ptr) "size %zu ptr %p"
qemu_vfree(void *ptr) "ptr %p"

# hw/virtio.c
virtqueue_fill(void *vq, const void *elem, unsigned int len, unsigned int idx) "vq %p elem %p len %u idx %u"
virtqueue_flush(void *vq, unsigned int count) "vq %p count %u"
virtqueue_pop(void *vq, void *elem, unsigned int in_num, unsigned int out_num) "vq %p elem %p in_num %u out_num %u"
virtio_queue_notify(void *vdev, int n, void *vq) "vdev %p n %d vq %p"
virtio_irq(void *vq) "vq %p"
virtio_notify(void *vdev, void *vq) "vdev %p vq %p"
virtio_set_status(void *vdev, uint8_t val) "vdev %p val %u"

# hw/virtio-serial-bus.c
virtio_serial_send_control_event(unsigned int port, uint16_t event, uint16_t value) "port %u, event %u, value %u"
virtio_serial_throttle_port(unsigned int port, bool throttle) "port %u, throttle %d"
virtio_serial_handle_control_message(uint16_t event, uint16_t value) "event %u, value %u"
virtio_serial_handle_control_message_port(unsigned int port) "port %u"

# hw/virtio-console.c
virtio_console_flush_buf(unsigned int port, size_t len, ssize_t ret) "port %u, in_len %zu, out_len %zd"
virtio_console_chr_read(unsigned int port, int size) "port %u, size %d"
virtio_console_chr_event(unsigned int port, int event) "port %u, event %d"

# block.c
bdrv_open_common(void *bs, const char *filename, int flags, const char *format_name) "bs %p filename \"%s\" flags %#x format_name \"%s\""
multiwrite_cb(void *mcb, int ret) "mcb %p ret %d"
bdrv_aio_multiwrite(void *mcb, int num_callbacks, int num_reqs) "mcb %p num_callbacks %d num_reqs %d"
bdrv_aio_discard(void *bs, int64_t sector_num, int nb_sectors, void *opaque) "bs %p sector_num %"PRId64" nb_sectors %d opaque %p"
bdrv_aio_flush(void *bs, void *opaque) "bs %p opaque %p"
bdrv_aio_readv(void *bs, int64_t sector_num, int nb_sectors, void *opaque) "bs %p sector_num %"PRId64" nb_sectors %d opaque %p"
bdrv_aio_writev(void *bs, int64_t sector_num, int nb_sectors, void *opaque) "bs %p sector_num %"PRId64" nb_sectors %d opaque %p"
bdrv_lock_medium(void *bs, bool locked) "bs %p locked %d"
bdrv_co_readv(void *bs, int64_t sector_num, int nb_sector) "bs %p sector_num %"PRId64" nb_sectors %d"
bdrv_co_copy_on_readv(void *bs, int64_t sector_num, int nb_sector) "bs %p sector_num %"PRId64" nb_sectors %d"
bdrv_co_writev(void *bs, int64_t sector_num, int nb_sector) "bs %p sector_num %"PRId64" nb_sectors %d"
bdrv_co_write_zeroes(void *bs, int64_t sector_num, int nb_sector) "bs %p sector_num %"PRId64" nb_sectors %d"
bdrv_co_io_em(void *bs, int64_t sector_num, int nb_sectors, int is_write, void *acb) "bs %p sector_num %"PRId64" nb_sectors %d is_write %d acb %p"
bdrv_co_do_copy_on_readv(void *bs, int64_t sector_num, int nb_sectors, int64_t cluster_sector_num, int cluster_nb_sectors) "bs %p sector_num %"PRId64" nb_sectors %d cluster_sector_num %"PRId64" cluster_nb_sectors %d"

# block/stream.c
stream_one_iteration(void *s, int64_t sector_num, int nb_sectors, int is_allocated) "s %p sector_num %"PRId64" nb_sectors %d is_allocated %d"
stream_start(void *bs, void *base, void *s, void *co, void *opaque) "bs %p base %p s %p co %p opaque %p"

# block/mirror.c
mirror_start(void *bs, void *s, void *co, void *opaque) "bs %p s %p co %p opaque %p"
mirror_restart_iter(void *s, int64_t cnt) "s %p dirty count %"PRId64
mirror_before_flush(void *s) "s %p"
mirror_before_drain(void *s, int64_t cnt) "s %p dirty count %"PRId64
mirror_before_sleep(void *s, int64_t cnt, int synced) "s %p dirty count %"PRId64" synced %d"
mirror_one_iteration(void *s, int64_t sector_num, int nb_sectors) "s %p sector_num %"PRId64" nb_sectors %d"
mirror_cow(void *s, int64_t sector_num) "s %p sector_num %"PRId64
mirror_iteration_done(void *s, int64_t sector_num, int nb_sectors) "s %p sector_num %"PRId64" nb_sectors %d"
mirror_yield(void *s, int64_t cnt, int buf_free_count, int in_flight) "s %p dirty count %"PRId64" free buffers %d in_flight %d"
mirror_yield_in_flight(void *s, int64_t sector_num, int in_flight) "s %p sector_num %"PRId64" in_flight %d"
mirror_yield_buf_busy(void *s, int nb_chunks, int in_flight) "s %p requested chunks %d in_flight %d"
mirror_break_buf_busy(void *s, int nb_chunks, int in_flight) "s %p requested chunks %d in_flight %d"

# blockdev.c
qmp_block_job_cancel(void *job) "job %p"
qmp_block_job_pause(void *job) "job %p"
qmp_block_job_resume(void *job) "job %p"
qmp_block_job_complete(void *job) "job %p"
block_job_cb(void *bs, void *job, int ret) "bs %p job %p ret %d"
qmp_block_stream(void *bs, void *job) "bs %p job %p"

# hw/virtio-blk.c
virtio_blk_req_complete(void *req, int status) "req %p status %d"
virtio_blk_rw_complete(void *req, int ret) "req %p ret %d"
virtio_blk_handle_write(void *req, uint64_t sector, size_t nsectors) "req %p sector %"PRIu64" nsectors %zu"
virtio_blk_handle_read(void *req, uint64_t sector, size_t nsectors) "req %p sector %"PRIu64" nsectors %zu"

# posix-aio-compat.c
paio_submit(void *acb, void *opaque, int64_t sector_num, int nb_sectors, int type) "acb %p opaque %p sector_num %"PRId64" nb_sectors %d type %d"
paio_complete(void *acb, void *opaque, int ret) "acb %p opaque %p ret %d"
paio_cancel(void *acb, void *opaque) "acb %p opaque %p"

# ioport.c
cpu_in(unsigned int addr, unsigned int val) "addr %#x value %u"
cpu_out(unsigned int addr, unsigned int val) "addr %#x value %u"

# balloon.c
# Since requests are raised via monitor, not many tracepoints are needed.
balloon_event(void *opaque, unsigned long addr) "opaque %p addr %lu"

# hw/apic.c
apic_local_deliver(int vector, uint32_t lvt) "vector %d delivery mode %d"
apic_deliver_irq(uint8_t dest, uint8_t dest_mode, uint8_t delivery_mode, uint8_t vector_num, uint8_t trigger_mode) "dest %d dest_mode %d delivery_mode %d vector %d trigger_mode %d"
cpu_set_apic_base(uint64_t val) "%016"PRIx64
cpu_get_apic_base(uint64_t val) "%016"PRIx64
apic_mem_readl(uint64_t addr, uint32_t val)  "%"PRIx64" = %08x"
apic_mem_writel(uint64_t addr, uint32_t val) "%"PRIx64" = %08x"
# coalescing
apic_report_irq_delivered(int apic_irq_delivered) "coalescing %d"
apic_reset_irq_delivered(int apic_irq_delivered) "old coalescing %d"
apic_get_irq_delivered(int apic_irq_delivered) "returning coalescing %d"

# hw/cs4231.c
cs4231_mem_readl_dreg(uint32_t reg, uint32_t ret) "read dreg %d: 0x%02x"
cs4231_mem_readl_reg(uint32_t reg, uint32_t ret) "read reg %d: 0x%08x"
cs4231_mem_writel_reg(uint32_t reg, uint32_t old, uint32_t val) "write reg %d: 0x%08x -> 0x%08x"
cs4231_mem_writel_dreg(uint32_t reg, uint32_t old, uint32_t val) "write dreg %d: 0x%02x -> 0x%02x"

# hw/ds1225y.c
nvram_read(uint32_t addr, uint32_t ret) "read addr %d: 0x%02x"
nvram_write(uint32_t addr, uint32_t old, uint32_t val) "write addr %d: 0x%02x -> 0x%02x"

# hw/eccmemctl.c
ecc_mem_writel_mer(uint32_t val) "Write memory enable %08x"
ecc_mem_writel_mdr(uint32_t val) "Write memory delay %08x"
ecc_mem_writel_mfsr(uint32_t val) "Write memory fault status %08x"
ecc_mem_writel_vcr(uint32_t val) "Write slot configuration %08x"
ecc_mem_writel_dr(uint32_t val) "Write diagnostic %08x"
ecc_mem_writel_ecr0(uint32_t val) "Write event count 1 %08x"
ecc_mem_writel_ecr1(uint32_t val) "Write event count 2 %08x"
ecc_mem_readl_mer(uint32_t ret) "Read memory enable %08x"
ecc_mem_readl_mdr(uint32_t ret) "Read memory delay %08x"
ecc_mem_readl_mfsr(uint32_t ret) "Read memory fault status %08x"
ecc_mem_readl_vcr(uint32_t ret) "Read slot configuration %08x"
ecc_mem_readl_mfar0(uint32_t ret) "Read memory fault address 0 %08x"
ecc_mem_readl_mfar1(uint32_t ret) "Read memory fault address 1 %08x"
ecc_mem_readl_dr(uint32_t ret) "Read diagnostic %08x"
ecc_mem_readl_ecr0(uint32_t ret) "Read event count 1 %08x"
ecc_mem_readl_ecr1(uint32_t ret) "Read event count 2 %08x"
ecc_diag_mem_writeb(uint64_t addr, uint32_t val) "Write diagnostic %"PRId64" = %02x"
ecc_diag_mem_readb(uint64_t addr, uint32_t ret) "Read diagnostic %"PRId64"= %02x"

# hw/hd-geometry.c
hd_geometry_lchs_guess(void *bs, int cyls, int heads, int secs) "bs %p LCHS %d %d %d"
hd_geometry_guess(void *bs, uint32_t cyls, uint32_t heads, uint32_t secs, int trans) "bs %p CHS %u %u %u trans %d"

# hw/jazz-led.c
jazz_led_read(uint64_t addr, uint8_t val) "read addr=0x%"PRIx64": 0x%x"
jazz_led_write(uint64_t addr, uint8_t new) "write addr=0x%"PRIx64": 0x%x"

# hw/lance.c
lance_mem_readw(uint64_t addr, uint32_t ret) "addr=%"PRIx64"val=0x%04x"
lance_mem_writew(uint64_t addr, uint32_t val) "addr=%"PRIx64"val=0x%04x"

# hw/slavio_intctl.c
slavio_intctl_mem_readl(uint32_t cpu, uint64_t addr, uint32_t ret) "read cpu %d reg 0x%"PRIx64" = %x"
slavio_intctl_mem_writel(uint32_t cpu, uint64_t addr, uint32_t val) "write cpu %d reg 0x%"PRIx64" = %x"
slavio_intctl_mem_writel_clear(uint32_t cpu, uint32_t val, uint32_t intreg_pending) "Cleared cpu %d irq mask %x, curmask %x"
slavio_intctl_mem_writel_set(uint32_t cpu, uint32_t val, uint32_t intreg_pending) "Set cpu %d irq mask %x, curmask %x"
slavio_intctlm_mem_readl(uint64_t addr, uint32_t ret) "read system reg 0x%"PRIx64" = %x"
slavio_intctlm_mem_writel(uint64_t addr, uint32_t val) "write system reg 0x%"PRIx64" = %x"
slavio_intctlm_mem_writel_enable(uint32_t val, uint32_t intregm_disabled) "Enabled master irq mask %x, curmask %x"
slavio_intctlm_mem_writel_disable(uint32_t val, uint32_t intregm_disabled) "Disabled master irq mask %x, curmask %x"
slavio_intctlm_mem_writel_target(uint32_t cpu) "Set master irq cpu %d"
slavio_check_interrupts(uint32_t pending, uint32_t intregm_disabled) "pending %x disabled %x"
slavio_set_irq(uint32_t target_cpu, int irq, uint32_t pil, int level) "Set cpu %d irq %d -> pil %d level %d"
slavio_set_timer_irq_cpu(int cpu, int level) "Set cpu %d local timer level %d"

# hw/slavio_misc.c
slavio_misc_update_irq_raise(void) "Raise IRQ"
slavio_misc_update_irq_lower(void) "Lower IRQ"
slavio_set_power_fail(int power_failing, uint8_t config) "Power fail: %d, config: %d"
slavio_cfg_mem_writeb(uint32_t val) "Write config %02x"
slavio_cfg_mem_readb(uint32_t ret) "Read config %02x"
slavio_diag_mem_writeb(uint32_t val) "Write diag %02x"
slavio_diag_mem_readb(uint32_t ret) "Read diag %02x"
slavio_mdm_mem_writeb(uint32_t val) "Write modem control %02x"
slavio_mdm_mem_readb(uint32_t ret) "Read modem control %02x"
slavio_aux1_mem_writeb(uint32_t val) "Write aux1 %02x"
slavio_aux1_mem_readb(uint32_t ret) "Read aux1 %02x"
slavio_aux2_mem_writeb(uint32_t val) "Write aux2 %02x"
slavio_aux2_mem_readb(uint32_t ret) "Read aux2 %02x"
apc_mem_writeb(uint32_t val) "Write power management %02x"
apc_mem_readb(uint32_t ret) "Read power management %02x"
slavio_sysctrl_mem_writel(uint32_t val) "Write system control %08x"
slavio_sysctrl_mem_readl(uint32_t ret) "Read system control %08x"
slavio_led_mem_writew(uint32_t val) "Write diagnostic LED %04x"
slavio_led_mem_readw(uint32_t ret) "Read diagnostic LED %04x"

# hw/slavio_timer.c
slavio_timer_get_out(uint64_t limit, uint32_t counthigh, uint32_t count) "limit %"PRIx64" count %x%08x"
slavio_timer_irq(uint32_t counthigh, uint32_t count) "callback: count %x%08x"
slavio_timer_mem_readl_invalid(uint64_t addr) "invalid read address %"PRIx64
slavio_timer_mem_readl(uint64_t addr, uint32_t ret) "read %"PRIx64" = %08x"
slavio_timer_mem_writel(uint64_t addr, uint32_t val) "write %"PRIx64" = %08x"
slavio_timer_mem_writel_limit(unsigned int timer_index, uint64_t count) "processor %d user timer set to %016"PRIx64
slavio_timer_mem_writel_counter_invalid(void) "not user timer"
slavio_timer_mem_writel_status_start(unsigned int timer_index) "processor %d user timer started"
slavio_timer_mem_writel_status_stop(unsigned int timer_index) "processor %d user timer stopped"
slavio_timer_mem_writel_mode_user(unsigned int timer_index) "processor %d changed from counter to user timer"
slavio_timer_mem_writel_mode_counter(unsigned int timer_index) "processor %d changed from user timer to counter"
slavio_timer_mem_writel_mode_invalid(void) "not system timer"
slavio_timer_mem_writel_invalid(uint64_t addr) "invalid write address %"PRIx64

# hw/sparc32_dma.c
ledma_memory_read(uint64_t addr) "DMA read addr 0x%"PRIx64
ledma_memory_write(uint64_t addr) "DMA write addr 0x%"PRIx64
sparc32_dma_set_irq_raise(void) "Raise IRQ"
sparc32_dma_set_irq_lower(void) "Lower IRQ"
espdma_memory_read(uint32_t addr) "DMA read addr 0x%08x"
espdma_memory_write(uint32_t addr) "DMA write addr 0x%08x"
sparc32_dma_mem_readl(uint64_t addr, uint32_t ret) "read dmareg %"PRIx64": 0x%08x"
sparc32_dma_mem_writel(uint64_t addr, uint32_t old, uint32_t val) "write dmareg %"PRIx64": 0x%08x -> 0x%08x"
sparc32_dma_enable_raise(void) "Raise DMA enable"
sparc32_dma_enable_lower(void) "Lower DMA enable"

# hw/sun4m.c
sun4m_cpu_interrupt(unsigned int level) "Set CPU IRQ %d"
sun4m_cpu_reset_interrupt(unsigned int level) "Reset CPU IRQ %d"
sun4m_cpu_set_irq_raise(int level) "Raise CPU IRQ %d"
sun4m_cpu_set_irq_lower(int level) "Lower CPU IRQ %d"

# hw/sun4m_iommu.c
sun4m_iommu_mem_readl(uint64_t addr, uint32_t ret) "read reg[%"PRIx64"] = %x"
sun4m_iommu_mem_writel(uint64_t addr, uint32_t val) "write reg[%"PRIx64"] = %x"
sun4m_iommu_mem_writel_ctrl(uint64_t iostart) "iostart = %"PRIx64
sun4m_iommu_mem_writel_tlbflush(uint32_t val) "tlb flush %x"
sun4m_iommu_mem_writel_pgflush(uint32_t val) "page flush %x"
sun4m_iommu_page_get_flags(uint64_t pa, uint64_t iopte, uint32_t ret) "get flags addr %"PRIx64" => pte %"PRIx64", *pte = %x"
sun4m_iommu_translate_pa(uint64_t addr, uint64_t pa, uint32_t iopte) "xlate dva %"PRIx64" => pa %"PRIx64" iopte = %x"
sun4m_iommu_bad_addr(uint64_t addr) "bad addr %"PRIx64

# hw/usb/core.c
usb_packet_state_change(int bus, const char *port, int ep, void *p, const char *o, const char *n) "bus %d, port %s, ep %d, packet %p, state %s -> %s"
usb_packet_state_fault(int bus, const char *port, int ep, void *p, const char *o, const char *n) "bus %d, port %s, ep %d, packet %p, state %s, expected %s"

# hw/usb/bus.c
usb_port_claim(int bus, const char *port) "bus %d, port %s"
usb_port_attach(int bus, const char *port) "bus %d, port %s"
usb_port_detach(int bus, const char *port) "bus %d, port %s"
usb_port_release(int bus, const char *port) "bus %d, port %s"

# hw/usb/hcd-ehci.c
usb_ehci_reset(void) "=== RESET ==="
usb_ehci_mmio_readl(uint32_t addr, const char *str, uint32_t val) "rd mmio %04x [%s] = %x"
usb_ehci_mmio_writel(uint32_t addr, const char *str, uint32_t val) "wr mmio %04x [%s] = %x"
usb_ehci_mmio_change(uint32_t addr, const char *str, uint32_t new, uint32_t old) "ch mmio %04x [%s] = %x (old: %x)"
usb_ehci_usbsts(const char *sts, int state) "usbsts %s %d"
usb_ehci_state(const char *schedule, const char *state) "%s schedule %s"
usb_ehci_qh_ptrs(void *q, uint32_t addr, uint32_t nxt, uint32_t c_qtd, uint32_t n_qtd, uint32_t a_qtd) "q %p - QH @ %08x: next %08x qtds %08x,%08x,%08x"
usb_ehci_qh_fields(uint32_t addr, int rl, int mplen, int eps, int ep, int devaddr) "QH @ %08x - rl %d, mplen %d, eps %d, ep %d, dev %d"
usb_ehci_qh_bits(uint32_t addr, int c, int h, int dtc, int i) "QH @ %08x - c %d, h %d, dtc %d, i %d"
usb_ehci_qtd_ptrs(void *q, uint32_t addr, uint32_t nxt, uint32_t altnext) "q %p - QTD @ %08x: next %08x altnext %08x"
usb_ehci_qtd_fields(uint32_t addr, int tbytes, int cpage, int cerr, int pid) "QTD @ %08x - tbytes %d, cpage %d, cerr %d, pid %d"
usb_ehci_qtd_bits(uint32_t addr, int ioc, int active, int halt, int babble, int xacterr) "QTD @ %08x - ioc %d, active %d, halt %d, babble %d, xacterr %d"
usb_ehci_itd(uint32_t addr, uint32_t nxt, uint32_t mplen, uint32_t mult, uint32_t ep, uint32_t devaddr) "ITD @ %08x: next %08x - mplen %d, mult %d, ep %d, dev %d"
usb_ehci_sitd(uint32_t addr, uint32_t nxt, uint32_t active) "ITD @ %08x: next %08x - active %d"
usb_ehci_port_attach(uint32_t port, const char *owner, const char *device) "attach port #%d, owner %s, device %s"
usb_ehci_port_detach(uint32_t port, const char *owner) "detach port #%d, owner %s"
usb_ehci_port_reset(uint32_t port, int enable) "reset port #%d - %d"
usb_ehci_data(int rw, uint32_t cpage, uint32_t offset, uint32_t addr, uint32_t len, uint32_t bufpos) "write %d, cpage %d, offset 0x%03x, addr 0x%08x, len %d, bufpos %d"
usb_ehci_queue_action(void *q, const char *action) "q %p: %s"
usb_ehci_packet_action(void *q, void *p, const char *action) "q %p p %p: %s"
usb_ehci_irq(uint32_t level, uint32_t frindex, uint32_t sts, uint32_t mask) "level %d, frindex 0x%04x, sts 0x%x, mask 0x%x"

# hw/usb/hcd-uhci.c
usb_uhci_reset(void) "=== RESET ==="
usb_uhci_schedule_start(void) ""
usb_uhci_schedule_stop(void) ""
usb_uhci_frame_start(uint32_t num) "nr %d"
usb_uhci_frame_stop_bandwidth(void) ""
usb_uhci_frame_loop_stop_idle(void) ""
usb_uhci_frame_loop_continue(void) ""
usb_uhci_mmio_readw(uint32_t addr, uint32_t val) "addr 0x%04x, ret 0x%04x"
usb_uhci_mmio_writew(uint32_t addr, uint32_t val) "addr 0x%04x, val 0x%04x"
usb_uhci_mmio_readl(uint32_t addr, uint32_t val) "addr 0x%04x, ret 0x%08x"
usb_uhci_mmio_writel(uint32_t addr, uint32_t val) "addr 0x%04x, val 0x%08x"
usb_uhci_queue_add(uint32_t token) "token 0x%x"
usb_uhci_queue_del(uint32_t token) "token 0x%x"
usb_uhci_packet_add(uint32_t token, uint32_t addr) "token 0x%x, td 0x%x"
usb_uhci_packet_link_async(uint32_t token, uint32_t addr) "token 0x%x, td 0x%x"
usb_uhci_packet_unlink_async(uint32_t token, uint32_t addr) "token 0x%x, td 0x%x"
usb_uhci_packet_cancel(uint32_t token, uint32_t addr, int done) "token 0x%x, td 0x%x, done %d"
usb_uhci_packet_complete_success(uint32_t token, uint32_t addr) "token 0x%x, td 0x%x"
usb_uhci_packet_complete_shortxfer(uint32_t token, uint32_t addr) "token 0x%x, td 0x%x"
usb_uhci_packet_complete_stall(uint32_t token, uint32_t addr) "token 0x%x, td 0x%x"
usb_uhci_packet_complete_babble(uint32_t token, uint32_t addr) "token 0x%x, td 0x%x"
usb_uhci_packet_complete_error(uint32_t token, uint32_t addr) "token 0x%x, td 0x%x"
usb_uhci_packet_del(uint32_t token, uint32_t addr) "token 0x%x, td 0x%x"
usb_uhci_qh_load(uint32_t qh) "qh 0x%x"
usb_uhci_td_load(uint32_t qh, uint32_t td, uint32_t ctrl, uint32_t token) "qh 0x%x, td 0x%x, ctrl 0x%x, token 0x%x"
usb_uhci_td_queue(uint32_t td, uint32_t ctrl, uint32_t token) "td 0x%x, ctrl 0x%x, token 0x%x"
usb_uhci_td_nextqh(uint32_t qh, uint32_t td) "qh 0x%x, td 0x%x"
usb_uhci_td_async(uint32_t qh, uint32_t td) "qh 0x%x, td 0x%x"
usb_uhci_td_complete(uint32_t qh, uint32_t td) "qh 0x%x, td 0x%x"

# hw/usb/hcd-xhci.c
usb_xhci_reset(void) "=== RESET ==="
usb_xhci_run(void) ""
usb_xhci_stop(void) ""
usb_xhci_cap_read(uint32_t off, uint32_t val) "off 0x%04x, ret 0x%08x"
usb_xhci_oper_read(uint32_t off, uint32_t val) "off 0x%04x, ret 0x%08x"
usb_xhci_port_read(uint32_t port, uint32_t off, uint32_t val) "port %d, off 0x%04x, ret 0x%08x"
usb_xhci_runtime_read(uint32_t off, uint32_t val) "off 0x%04x, ret 0x%08x"
usb_xhci_doorbell_read(uint32_t off, uint32_t val) "off 0x%04x, ret 0x%08x"
usb_xhci_oper_write(uint32_t off, uint32_t val) "off 0x%04x, val 0x%08x"
usb_xhci_port_write(uint32_t port, uint32_t off, uint32_t val) "port %d, off 0x%04x, val 0x%08x"
usb_xhci_runtime_write(uint32_t off, uint32_t val) "off 0x%04x, val 0x%08x"
usb_xhci_doorbell_write(uint32_t off, uint32_t val) "off 0x%04x, val 0x%08x"
usb_xhci_irq_intx(uint32_t level) "level %d"
usb_xhci_irq_msi(uint32_t nr) "nr %d"
usb_xhci_queue_event(uint32_t idx, const char *name, uint64_t param, uint32_t status, uint32_t control) "idx %d, %s, p %016" PRIx64 ", s %08x, c 0x%08x"
usb_xhci_fetch_trb(uint64_t addr, const char *name, uint64_t param, uint32_t status, uint32_t control) "addr %016" PRIx64 ", %s, p %016" PRIx64 ", s %08x, c 0x%08x"
usb_xhci_slot_enable(uint32_t slotid) "slotid %d"
usb_xhci_slot_disable(uint32_t slotid) "slotid %d"
usb_xhci_slot_address(uint32_t slotid) "slotid %d"
usb_xhci_slot_configure(uint32_t slotid) "slotid %d"
usb_xhci_slot_evaluate(uint32_t slotid) "slotid %d"
usb_xhci_slot_reset(uint32_t slotid) "slotid %d"
usb_xhci_ep_enable(uint32_t slotid, uint32_t epid) "slotid %d, epid %d"
usb_xhci_ep_disable(uint32_t slotid, uint32_t epid) "slotid %d, epid %d"
usb_xhci_ep_kick(uint32_t slotid, uint32_t epid) "slotid %d, epid %d"
usb_xhci_ep_stop(uint32_t slotid, uint32_t epid) "slotid %d, epid %d"
usb_xhci_ep_reset(uint32_t slotid, uint32_t epid) "slotid %d, epid %d"
usb_xhci_xfer_start(void *xfer, uint32_t slotid, uint32_t epid, uint32_t length) "%p: slotid %d, epid %d, length %d"
usb_xhci_xfer_async(void *xfer) "%p"
usb_xhci_xfer_nak(void *xfer) "%p"
usb_xhci_xfer_retry(void *xfer) "%p"
usb_xhci_xfer_success(void *xfer, uint32_t bytes) "%p: len %d"
usb_xhci_xfer_error(void *xfer, uint32_t ret) "%p: ret %d"

# hw/usb/desc.c
usb_desc_device(int addr, int len, int ret) "dev %d query device, len %d, ret %d"
usb_desc_device_qualifier(int addr, int len, int ret) "dev %d query device qualifier, len %d, ret %d"
usb_desc_config(int addr, int index, int len, int ret) "dev %d query config %d, len %d, ret %d"
usb_desc_other_speed_config(int addr, int index, int len, int ret) "dev %d query config %d, len %d, ret %d"
usb_desc_string(int addr, int index, int len, int ret) "dev %d query string %d, len %d, ret %d"
usb_set_addr(int addr) "dev %d"
usb_set_config(int addr, int config, int ret) "dev %d, config %d, ret %d"
usb_set_interface(int addr, int iface, int alt, int ret) "dev %d, interface %d, altsetting %d, ret %d"
usb_clear_device_feature(int addr, int feature, int ret) "dev %d, feature %d, ret %d"
usb_set_device_feature(int addr, int feature, int ret) "dev %d, feature %d, ret %d"

# hw/usb/dev-hub.c
usb_hub_reset(int addr) "dev %d"
usb_hub_control(int addr, int request, int value, int index, int length) "dev %d, req 0x%x, value %d, index %d, langth %d"
usb_hub_get_port_status(int addr, int nr, int status, int changed) "dev %d, port %d, status 0x%x, changed 0x%x"
usb_hub_set_port_feature(int addr, int nr, const char *f) "dev %d, port %d, feature %s"
usb_hub_clear_port_feature(int addr, int nr, const char *f) "dev %d, port %d, feature %s"
usb_hub_attach(int addr, int nr) "dev %d, port %d"
usb_hub_detach(int addr, int nr) "dev %d, port %d"

# hw/usb/dev-uas.c
usb_uas_reset(int addr) "dev %d"
usb_uas_command(int addr, uint16_t tag, int lun, uint32_t lun64_1, uint32_t lun64_2) "dev %d, tag 0x%x, lun %d, lun64 %08x-%08x"
usb_uas_response(int addr, uint16_t tag, uint8_t code) "dev %d, tag 0x%x, code 0x%x"
usb_uas_sense(int addr, uint16_t tag, uint8_t status) "dev %d, tag 0x%x, status 0x%x"
usb_uas_read_ready(int addr, uint16_t tag) "dev %d, tag 0x%x"
usb_uas_write_ready(int addr, uint16_t tag) "dev %d, tag 0x%x"
usb_uas_xfer_data(int addr, uint16_t tag, uint32_t copy, uint32_t uoff, uint32_t usize, uint32_t soff, uint32_t ssize) "dev %d, tag 0x%x, copy %d, usb-pkt %d/%d, scsi-buf %d/%d"
usb_uas_scsi_data(int addr, uint16_t tag, uint32_t bytes) "dev %d, tag 0x%x, bytes %d"
usb_uas_scsi_complete(int addr, uint16_t tag, uint32_t status, uint32_t resid) "dev %d, tag 0x%x, status 0x%x, residue %d"
usb_uas_tmf_abort_task(int addr, uint16_t tag, uint16_t task_tag) "dev %d, tag 0x%x, task-tag 0x%x"
usb_uas_tmf_logical_unit_reset(int addr, uint16_t tag, int lun) "dev %d, tag 0x%x, lun %d"
usb_uas_tmf_unsupported(int addr, uint16_t tag, uint32_t function) "dev %d, tag 0x%x, function 0x%x"

# hw/usb/host-linux.c
usb_host_open_started(int bus, int addr) "dev %d:%d"
usb_host_open_success(int bus, int addr) "dev %d:%d"
usb_host_open_failure(int bus, int addr) "dev %d:%d"
usb_host_disconnect(int bus, int addr) "dev %d:%d"
usb_host_close(int bus, int addr) "dev %d:%d"
usb_host_set_address(int bus, int addr, int config) "dev %d:%d, address %d"
usb_host_set_config(int bus, int addr, int config) "dev %d:%d, config %d"
usb_host_set_interface(int bus, int addr, int interface, int alt) "dev %d:%d, interface %d, alt %d"
usb_host_claim_interfaces(int bus, int addr, int config, int nif) "dev %d:%d, config %d, nif %d"
usb_host_release_interfaces(int bus, int addr) "dev %d:%d"
usb_host_req_control(int bus, int addr, void *p, int req, int value, int index) "dev %d:%d, packet %p, req 0x%x, value %d, index %d"
usb_host_req_data(int bus, int addr, void *p, int in, int ep, int size) "dev %d:%d, packet %p, in %d, ep %d, size %d"
usb_host_req_complete(int bus, int addr, void *p, int status) "dev %d:%d, packet %p, status %d"
usb_host_req_emulated(int bus, int addr, void *p, int status) "dev %d:%d, packet %p, status %d"
usb_host_req_canceled(int bus, int addr, void *p) "dev %d:%d, packet %p"
usb_host_urb_submit(int bus, int addr, void *aurb, int length, int more) "dev %d:%d, aurb %p, length %d, more %d"
usb_host_urb_complete(int bus, int addr, void *aurb, int status, int length, int more) "dev %d:%d, aurb %p, status %d, length %d, more %d"
usb_host_urb_canceled(int bus, int addr, void *aurb) "dev %d:%d, aurb %p"
usb_host_ep_set_halt(int bus, int addr, int ep) "dev %d:%d, ep %d"
usb_host_ep_clear_halt(int bus, int addr, int ep) "dev %d:%d, ep %d"
usb_host_iso_start(int bus, int addr, int ep) "dev %d:%d, ep %d"
usb_host_iso_stop(int bus, int addr, int ep) "dev %d:%d, ep %d"
usb_host_iso_out_of_bufs(int bus, int addr, int ep) "dev %d:%d, ep %d"
usb_host_iso_many_urbs(int bus, int addr, int count) "dev %d:%d, count %d"
usb_host_reset(int bus, int addr) "dev %d:%d"
usb_host_auto_scan_enabled(void)
usb_host_auto_scan_disabled(void)
usb_host_claim_port(int bus, int hub, int port) "bus %d, hub addr %d, port %d"
usb_host_parse_device(int bus, int addr, int vendor, int product) "dev %d:%d, id %04x:%04x"
usb_host_parse_config(int bus, int addr, int value, int active) "dev %d:%d, value %d, active %d"
usb_host_parse_interface(int bus, int addr, int num, int alt, int active) "dev %d:%d, num %d, alt %d, active %d"
usb_host_parse_endpoint(int bus, int addr, int ep, const char *dir, const char *type, int active) "dev %d:%d, ep %d, %s, %s, active %d"
usb_host_parse_unknown(int bus, int addr, int len, int type) "dev %d:%d, len %d, type %d"
usb_host_parse_error(int bus, int addr, const char *errmsg) "dev %d:%d, msg %s"

# hw/scsi-bus.c
scsi_req_alloc(int target, int lun, int tag) "target %d lun %d tag %d"
scsi_req_cancel(int target, int lun, int tag) "target %d lun %d tag %d"
scsi_req_data(int target, int lun, int tag, int len) "target %d lun %d tag %d len %d"
scsi_req_data_canceled(int target, int lun, int tag, int len) "target %d lun %d tag %d len %d"
scsi_req_dequeue(int target, int lun, int tag) "target %d lun %d tag %d"
scsi_req_continue(int target, int lun, int tag) "target %d lun %d tag %d"
scsi_req_parsed(int target, int lun, int tag, int cmd, int mode, int xfer) "target %d lun %d tag %d command %d dir %d length %d"
scsi_req_parsed_lba(int target, int lun, int tag, int cmd, uint64_t lba) "target %d lun %d tag %d command %d lba %"PRIu64
scsi_req_parse_bad(int target, int lun, int tag, int cmd) "target %d lun %d tag %d command %d"
scsi_req_build_sense(int target, int lun, int tag, int key, int asc, int ascq) "target %d lun %d tag %d key %#02x asc %#02x ascq %#02x"
scsi_device_set_ua(int target, int lun, int key, int asc, int ascq) "target %d lun %d key %#02x asc %#02x ascq %#02x"
scsi_report_luns(int target, int lun, int tag) "target %d lun %d tag %d"
scsi_inquiry(int target, int lun, int tag, int cdb1, int cdb2) "target %d lun %d tag %d page %#02x/%#02x"
scsi_test_unit_ready(int target, int lun, int tag) "target %d lun %d tag %d"
scsi_request_sense(int target, int lun, int tag) "target %d lun %d tag %d"

# vl.c
vm_state_notify(int running, int reason) "running %d reason %d"

# block/qcow2.c
qcow2_writev_start_req(void *co, int64_t sector, int nb_sectors) "co %p sector %" PRIx64 " nb_sectors %d"
qcow2_writev_done_req(void *co, int ret) "co %p ret %d"
qcow2_writev_start_part(void *co) "co %p"
qcow2_writev_done_part(void *co, int cur_nr_sectors) "co %p cur_nr_sectors %d"
qcow2_writev_data(void *co, uint64_t offset) "co %p offset %" PRIx64

qcow2_alloc_clusters_offset(void *co, uint64_t offset, int n_start, int n_end) "co %p offet %" PRIx64 " n_start %d n_end %d"
qcow2_do_alloc_clusters_offset(void *co, uint64_t guest_offset, uint64_t host_offset, int nb_clusters) "co %p guest_offet %" PRIx64 " host_offset %" PRIx64 " nb_clusters %d"
qcow2_cluster_alloc_phys(void *co) "co %p"
qcow2_cluster_link_l2(void *co, int nb_clusters) "co %p nb_clusters %d"

qcow2_l2_allocate(void *bs, int l1_index) "bs %p l1_index %d"
qcow2_l2_allocate_get_empty(void *bs, int l1_index) "bs %p l1_index %d"
qcow2_l2_allocate_write_l2(void *bs, int l1_index) "bs %p l1_index %d"
qcow2_l2_allocate_write_l1(void *bs, int l1_index) "bs %p l1_index %d"
qcow2_l2_allocate_done(void *bs, int l1_index, int ret) "bs %p l1_index %d ret %d"

qcow2_cache_get(void *co, int c, uint64_t offset, bool read_from_disk) "co %p is_l2_cache %d offset %" PRIx64 " read_from_disk %d"
qcow2_cache_get_replace_entry(void *co, int c, int i) "co %p is_l2_cache %d index %d"
qcow2_cache_get_read(void *co, int c, int i) "co %p is_l2_cache %d index %d"
qcow2_cache_get_done(void *co, int c, int i) "co %p is_l2_cache %d index %d"
qcow2_cache_flush(void *co, int c) "co %p is_l2_cache %d"
qcow2_cache_entry_flush(void *co, int c, int i) "co %p is_l2_cache %d index %d"

# block/qed-l2-cache.c
qed_alloc_l2_cache_entry(void *l2_cache, void *entry) "l2_cache %p entry %p"
qed_unref_l2_cache_entry(void *entry, int ref) "entry %p ref %d"
qed_find_l2_cache_entry(void *l2_cache, void *entry, uint64_t offset, int ref) "l2_cache %p entry %p offset %"PRIu64" ref %d"

# block/qed-table.c
qed_read_table(void *s, uint64_t offset, void *table) "s %p offset %"PRIu64" table %p"
qed_read_table_cb(void *s, void *table, int ret) "s %p table %p ret %d"
qed_write_table(void *s, uint64_t offset, void *table, unsigned int index, unsigned int n) "s %p offset %"PRIu64" table %p index %u n %u"
qed_write_table_cb(void *s, void *table, int flush, int ret) "s %p table %p flush %d ret %d"

# block/qed.c
qed_need_check_timer_cb(void *s) "s %p"
qed_start_need_check_timer(void *s) "s %p"
qed_cancel_need_check_timer(void *s) "s %p"
qed_aio_complete(void *s, void *acb, int ret) "s %p acb %p ret %d"
qed_aio_setup(void *s, void *acb, int64_t sector_num, int nb_sectors, void *opaque, int flags) "s %p acb %p sector_num %"PRId64" nb_sectors %d opaque %p flags %#x"
qed_aio_next_io(void *s, void *acb, int ret, uint64_t cur_pos) "s %p acb %p ret %d cur_pos %"PRIu64
qed_aio_read_data(void *s, void *acb, int ret, uint64_t offset, size_t len) "s %p acb %p ret %d offset %"PRIu64" len %zu"
qed_aio_write_data(void *s, void *acb, int ret, uint64_t offset, size_t len) "s %p acb %p ret %d offset %"PRIu64" len %zu"
qed_aio_write_prefill(void *s, void *acb, uint64_t start, size_t len, uint64_t offset) "s %p acb %p start %"PRIu64" len %zu offset %"PRIu64
qed_aio_write_postfill(void *s, void *acb, uint64_t start, size_t len, uint64_t offset) "s %p acb %p start %"PRIu64" len %zu offset %"PRIu64
qed_aio_write_main(void *s, void *acb, int ret, uint64_t offset, size_t len) "s %p acb %p ret %d offset %"PRIu64" len %zu"

# hw/g364fb.c
g364fb_read(uint64_t addr, uint32_t val) "read addr=0x%"PRIx64": 0x%x"
g364fb_write(uint64_t addr, uint32_t new) "write addr=0x%"PRIx64": 0x%x"

# hw/grlib_gptimer.c
grlib_gptimer_enable(int id, uint32_t count) "timer:%d set count 0x%x and run"
grlib_gptimer_disabled(int id, uint32_t config) "timer:%d Timer disable config 0x%x"
grlib_gptimer_restart(int id, uint32_t reload) "timer:%d reload val: 0x%x"
grlib_gptimer_set_scaler(uint32_t scaler, uint32_t freq) "scaler:0x%x freq: 0x%x"
grlib_gptimer_hit(int id) "timer:%d HIT"
grlib_gptimer_readl(int id, uint64_t addr, uint32_t val) "timer:%d addr 0x%"PRIx64" 0x%x"
grlib_gptimer_writel(int id, uint64_t addr, uint32_t val) "timer:%d addr 0x%"PRIx64" 0x%x"

# hw/grlib_irqmp.c
grlib_irqmp_check_irqs(uint32_t pend, uint32_t force, uint32_t mask, uint32_t lvl1, uint32_t lvl2) "pend:0x%04x force:0x%04x mask:0x%04x lvl1:0x%04x lvl0:0x%04x"
grlib_irqmp_ack(int intno) "interrupt:%d"
grlib_irqmp_set_irq(int irq) "Raise CPU IRQ %d"
grlib_irqmp_readl_unknown(uint64_t addr) "addr 0x%"PRIx64
grlib_irqmp_writel_unknown(uint64_t addr, uint32_t value) "addr 0x%"PRIx64" value 0x%x"

# hw/grlib_apbuart.c
grlib_apbuart_event(int event) "event:%d"
grlib_apbuart_writel_unknown(uint64_t addr, uint32_t value) "addr 0x%"PRIx64" value 0x%x"
grlib_apbuart_readl_unknown(uint64_t addr) "addr 0x%"PRIx64""

# hw/leon3.c
leon3_set_irq(int intno) "Set CPU IRQ %d"
leon3_reset_irq(int intno) "Reset CPU IRQ %d"

# spice-qemu-char.c
spice_vmc_write(ssize_t out, int len) "spice wrottn %zd of requested %d"
spice_vmc_read(int bytes, int len) "spice read %d of requested %d"
spice_vmc_register_interface(void *scd) "spice vmc registered interface %p"
spice_vmc_unregister_interface(void *scd) "spice vmc unregistered interface %p"

# hw/lm32_pic.c
lm32_pic_raise_irq(void) "Raise CPU interrupt"
lm32_pic_lower_irq(void) "Lower CPU interrupt"
lm32_pic_interrupt(int irq, int level) "Set IRQ%d %d"
lm32_pic_set_im(uint32_t im) "im 0x%08x"
lm32_pic_set_ip(uint32_t ip) "ip 0x%08x"
lm32_pic_get_im(uint32_t im) "im 0x%08x"
lm32_pic_get_ip(uint32_t ip) "ip 0x%08x"

# hw/lm32_juart.c
lm32_juart_get_jtx(uint32_t value) "jtx 0x%08x"
lm32_juart_set_jtx(uint32_t value) "jtx 0x%08x"
lm32_juart_get_jrx(uint32_t value) "jrx 0x%08x"
lm32_juart_set_jrx(uint32_t value) "jrx 0x%08x"

# hw/lm32_timer.c
lm32_timer_memory_write(uint32_t addr, uint32_t value) "addr 0x%08x value 0x%08x"
lm32_timer_memory_read(uint32_t addr, uint32_t value) "addr 0x%08x value 0x%08x"
lm32_timer_hit(void) "timer hit"
lm32_timer_irq_state(int level) "irq state %d"

# hw/lm32_uart.c
lm32_uart_memory_write(uint32_t addr, uint32_t value) "addr 0x%08x value 0x%08x"
lm32_uart_memory_read(uint32_t addr, uint32_t value) "addr 0x%08x value 0x%08x"
lm32_uart_irq_state(int level) "irq state %d"

# hw/lm32_sys.c
lm32_sys_memory_write(uint32_t addr, uint32_t value) "addr 0x%08x value 0x%08x"

# hw/megasas.c
megasas_init_firmware(uint64_t pa) "pa %" PRIx64 " "
megasas_init_queue(uint64_t queue_pa, int queue_len, uint64_t head, uint64_t tail, uint32_t flags) "queue at %" PRIx64 " len %d head %" PRIx64 " tail %" PRIx64 " flags %x"
megasas_initq_map_failed(int frame) "scmd %d: failed to map queue"
megasas_initq_mismatch(int queue_len, int fw_cmds) "queue size %d max fw cmds %d"
megasas_qf_found(unsigned int index, uint64_t pa) "found mapped frame %x pa %" PRIx64 ""
megasas_qf_new(unsigned int index, void *cmd) "return new frame %x cmd %p"
megasas_qf_failed(unsigned long pa) "all frames busy for frame %lx"
megasas_qf_enqueue(unsigned int index, unsigned int count, uint64_t context, unsigned int tail, int busy) "enqueue frame %x count %d context %" PRIx64 " tail %x busy %d"
megasas_qf_update(unsigned int head, unsigned int busy) "update reply queue head %x busy %d"
megasas_qf_dequeue(unsigned int index) "dequeue frame %x"
megasas_qf_map_failed(int cmd, unsigned long frame) "scmd %d: frame %lu"
megasas_qf_complete_noirq(uint64_t context) "context %" PRIx64 " "
megasas_qf_complete(uint64_t context, unsigned int tail, unsigned int offset, int busy, unsigned int doorbell) "context %" PRIx64 " tail %x offset %d busy %d doorbell %x"
megasas_handle_frame(const char *cmd, uint64_t addr, uint64_t context, uint32_t count) "MFI cmd %s addr %" PRIx64 " context %" PRIx64 " count %d"
megasas_frame_busy(uint64_t addr) "frame %" PRIx64 " busy"
megasas_unhandled_frame_cmd(int cmd, uint8_t frame_cmd) "scmd %d: Unhandled MFI cmd %x"
megasas_handle_scsi(const char *frame, int bus, int dev, int lun, void *sdev, unsigned long size) "%s dev %x/%x/%x sdev %p xfer %lu"
megasas_scsi_target_not_present(const char *frame, int bus, int dev, int lun) "%s dev %x/%x/%x target not present"
megasas_scsi_invalid_cdb_len(const char *frame, int bus, int dev, int lun, int len) "%s dev %x/%x/%x invalid cdb len %d"
megasas_iov_read_overflow(int cmd, int bytes, int len) "scmd %d: %d/%d bytes"
megasas_iov_write_overflow(int cmd, int bytes, int len) "scmd %d: %d/%d bytes"
megasas_iov_read_underflow(int cmd, int bytes, int len) "scmd %d: %d/%d bytes"
megasas_iov_write_underflow(int cmd, int bytes, int len) "scmd %d: %d/%d bytes"
megasas_scsi_req_alloc_failed(const char *frame, int dev, int lun) "%s dev %x/%x req allocation failed"
megasas_scsi_read_start(int cmd, int len) "scmd %d: transfer %d bytes of data"
megasas_scsi_write_start(int cmd, int len) "scmd %d: transfer %d bytes of data"
megasas_scsi_nodata(int cmd) "scmd %d: no data to be transferred"
megasas_scsi_complete(int cmd, uint32_t status, int len, int xfer) "scmd %d: finished with status %x, len %u/%u"
megasas_command_complete(int cmd, uint32_t status, uint32_t resid) "scmd %d: command completed, status %x, residual %d"
megasas_handle_io(int cmd, const char *frame, int dev, int lun, unsigned long lba, unsigned long count) "scmd %d: %s dev %x/%x lba %lx count %lu"
megasas_io_target_not_present(int cmd, const char *frame, int dev, int lun) "scmd %d: %s dev 1/%x/%x LUN not present"
megasas_io_read_start(int cmd, unsigned long lba, unsigned long count, unsigned long len) "scmd %d: start LBA %lx %lu blocks (%lu bytes)"
megasas_io_write_start(int cmd, unsigned long lba, unsigned long count, unsigned long len) "scmd %d: start LBA %lx %lu blocks (%lu bytes)"
megasas_io_complete(int cmd, uint32_t len) "scmd %d: %d bytes completed"
megasas_io_read(int cmd, int bytes, int len, unsigned long offset) "scmd %d: %d/%d bytes, iov offset %lu"
megasas_io_write(int cmd, int bytes, int len, unsigned long offset) "scmd %d: %d/%d bytes, iov offset %lu"
megasas_io_continue(int cmd, int bytes) "scmd %d: %d bytes left"
megasas_iovec_map_failed(int cmd, int index, unsigned long iov_size) "scmd %d: iovec %d size %lu"
megasas_iovec_sgl_overflow(int cmd, int index, int limit) "scmd %d: iovec count %d limit %d"
megasas_iovec_sgl_underflow(int cmd, int index) "scmd %d: iovec count %d"
megasas_iovec_sgl_invalid(int cmd, int index, uint64_t pa, uint32_t len) "scmd %d: element %d pa %" PRIx64 " len %u"
megasas_iovec_overflow(int cmd, int len, int limit) "scmd %d: len %d limit %d"
megasas_iovec_underflow(int cmd, int len, int limit) "scmd %d: len %d limit %d"
megasas_handle_dcmd(int cmd, int opcode) "scmd %d: MFI DCMD opcode %x"
megasas_finish_dcmd(int cmd, int size) "scmd %d: MFI DCMD wrote %d bytes"
megasas_dcmd_req_alloc_failed(int cmd, const char *desc) "scmd %d: %s alloc failed"
megasas_dcmd_internal_submit(int cmd, const char *desc, int dev) "scmd %d: %s to dev %d"
megasas_dcmd_internal_finish(int cmd, int opcode, int lun) "scmd %d: DCMD finish internal cmd %x lun %d"
megasas_dcmd_internal_invalid(int cmd, int opcode) "scmd %d: Invalid internal DCMD %x"
megasas_dcmd_unhandled(int cmd, int opcode, int len) "scmd %d: opcode %x, len %d"
megasas_dcmd_zero_sge(int cmd) "scmd %d: zero DCMD sge count"
megasas_dcmd_invalid_sge(int cmd, int count) "scmd %d: invalid DCMD sge count %d"
megasas_dcmd_map_failed(int cmd) "scmd %d: Failed to map DCMD buffer"
megasas_dcmd_invalid_xfer_len(int cmd, unsigned long size, unsigned long max) "scmd %d: invalid xfer len %ld, max %ld"
megasas_dcmd_enter(int cmd, const char *dcmd, int len) "scmd %d: DCMD %s len %d"
megasas_dcmd_dummy(int cmd, unsigned long size) "scmd %d: DCMD dummy xfer len %ld"
megasas_dcmd_set_fw_time(int cmd, unsigned long time) "scmd %d: Set FW time %lx"
megasas_dcmd_pd_get_list(int cmd, int num, int max, int offset) "scmd %d: DCMD PD get list: %d / %d PDs, size %d"
megasas_dcmd_ld_get_list(int cmd, int num, int max) "scmd %d: DCMD LD get list: found %d / %d LDs"
megasas_dcmd_ld_get_info(int cmd, int ld_id) "scmd %d: DCMD LD get info for dev %d"
megasas_dcmd_pd_get_info(int cmd, int pd_id) "scmd %d: DCMD PD get info for dev %d"
megasas_dcmd_pd_list_query(int cmd, int flags) "scmd %d: DCMD PD list query flags %x"
<<<<<<< HEAD
megasas_dcmd_unsupported(int cmd, unsigned long size) "scmd %d: set properties len %ld"
=======
>>>>>>> 16c7c4dc
megasas_abort_frame(int cmd, int abort_cmd) "scmd %d: aborting frame %x"
megasas_abort_no_cmd(int cmd, uint64_t context) "scmd %d: no active command for frame context %" PRIx64 ""
megasas_abort_invalid_context(int cmd, uint64_t context, int abort_cmd) "scmd %d: invalid frame context %" PRIx64 " for abort frame %x"
megasas_reset(void) "Reset"
megasas_init(int sges, int cmds, const char *intr, const char *mode) "Using %d sges, %d cmds, %s, %s mode"
megasas_msix_raise(int vector) "vector %d"
megasas_irq_lower(void) "INTx"
megasas_irq_raise(void) "INTx"
megasas_intr_enabled(void) "Interrupts enabled"
megasas_intr_disabled(void) "Interrupts disabled"
megasas_mmio_readl(unsigned long addr, uint32_t val) "addr 0x%lx: 0x%x"
megasas_mmio_invalid_readl(unsigned long addr) "addr 0x%lx"
megasas_mmio_writel(uint32_t addr, uint32_t val) "addr 0x%x: 0x%x"
megasas_mmio_invalid_writel(uint32_t addr, uint32_t val) "addr 0x%x: 0x%x"

# hw/milkymist-ac97.c
milkymist_ac97_memory_read(uint32_t addr, uint32_t value) "addr %08x value %08x"
milkymist_ac97_memory_write(uint32_t addr, uint32_t value) "addr %08x value %08x"
milkymist_ac97_pulse_irq_crrequest(void) "Pulse IRQ CR request"
milkymist_ac97_pulse_irq_crreply(void) "Pulse IRQ CR reply"
milkymist_ac97_pulse_irq_dmaw(void) "Pulse IRQ DMA write"
milkymist_ac97_pulse_irq_dmar(void) "Pulse IRQ DMA read"
milkymist_ac97_in_cb(int avail, uint32_t remaining) "avail %d remaining %u"
milkymist_ac97_in_cb_transferred(int transferred) "transferred %d"
milkymist_ac97_out_cb(int free, uint32_t remaining) "free %d remaining %u"
milkymist_ac97_out_cb_transferred(int transferred) "transferred %d"

# hw/milkymist-hpdmc.c
milkymist_hpdmc_memory_read(uint32_t addr, uint32_t value) "addr=%08x value=%08x"
milkymist_hpdmc_memory_write(uint32_t addr, uint32_t value) "addr=%08x value=%08x"

# hw/milkymist-memcard.c
milkymist_memcard_memory_read(uint32_t addr, uint32_t value) "addr %08x value %08x"
milkymist_memcard_memory_write(uint32_t addr, uint32_t value) "addr %08x value %08x"

# hw/milkymist-minimac2.c
milkymist_minimac2_memory_read(uint32_t addr, uint32_t value) "addr %08x value %08x"
milkymist_minimac2_memory_write(uint32_t addr, uint32_t value) "addr %08x value %08x"
milkymist_minimac2_mdio_write(uint8_t phy_addr, uint8_t addr, uint16_t value) "phy_addr %02x addr %02x value %04x"
milkymist_minimac2_mdio_read(uint8_t phy_addr, uint8_t addr, uint16_t value) "phy_addr %02x addr %02x value %04x"
milkymist_minimac2_tx_frame(uint32_t length) "length %u"
milkymist_minimac2_rx_frame(const void *buf, uint32_t length) "buf %p length %u"
milkymist_minimac2_drop_rx_frame(const void *buf) "buf %p"
milkymist_minimac2_rx_transfer(const void *buf, uint32_t length) "buf %p length %d"
milkymist_minimac2_raise_irq_rx(void) "Raise IRQ RX"
milkymist_minimac2_lower_irq_rx(void) "Lower IRQ RX"
milkymist_minimac2_pulse_irq_tx(void) "Pulse IRQ TX"

# hw/milkymist-pfpu.c
milkymist_pfpu_memory_read(uint32_t addr, uint32_t value) "addr %08x value %08x"
milkymist_pfpu_memory_write(uint32_t addr, uint32_t value) "addr %08x value %08x"
milkymist_pfpu_vectout(uint32_t a, uint32_t b, uint32_t dma_ptr) "a %08x b %08x dma_ptr %08x"
milkymist_pfpu_pulse_irq(void) "Pulse IRQ"

# hw/milkymist-softusb.c
milkymist_softusb_memory_read(uint32_t addr, uint32_t value) "addr %08x value %08x"
milkymist_softusb_memory_write(uint32_t addr, uint32_t value) "addr %08x value %08x"
milkymist_softusb_mevt(uint8_t m) "m %d"
milkymist_softusb_kevt(uint8_t m) "m %d"
milkymist_softusb_mouse_event(int dx, int dy, int dz, int bs) "dx %d dy %d dz %d bs %02x"
milkymist_softusb_pulse_irq(void) "Pulse IRQ"

# hw/milkymist-sysctl.c
milkymist_sysctl_memory_read(uint32_t addr, uint32_t value) "addr %08x value %08x"
milkymist_sysctl_memory_write(uint32_t addr, uint32_t value) "addr %08x value %08x"
milkymist_sysctl_icap_write(uint32_t value) "value %08x"
milkymist_sysctl_start_timer0(void) "Start timer0"
milkymist_sysctl_stop_timer0(void) "Stop timer0"
milkymist_sysctl_start_timer1(void) "Start timer1"
milkymist_sysctl_stop_timer1(void) "Stop timer1"
milkymist_sysctl_pulse_irq_timer0(void) "Pulse IRQ Timer0"
milkymist_sysctl_pulse_irq_timer1(void) "Pulse IRQ Timer1"

# hw/milkymist-tmu2.c
milkymist_tmu2_memory_read(uint32_t addr, uint32_t value) "addr %08x value %08x"
milkymist_tmu2_memory_write(uint32_t addr, uint32_t value) "addr %08x value %08x"
milkymist_tmu2_start(void) "Start TMU"
milkymist_tmu2_pulse_irq(void) "Pulse IRQ"

# hw/milkymist-uart.c
milkymist_uart_memory_read(uint32_t addr, uint32_t value) "addr %08x value %08x"
milkymist_uart_memory_write(uint32_t addr, uint32_t value) "addr %08x value %08x"
milkymist_uart_raise_irq(void) "Raise IRQ"
milkymist_uart_lower_irq(void) "Lower IRQ"

# hw/milkymist-vgafb.c
milkymist_vgafb_memory_read(uint32_t addr, uint32_t value) "addr %08x value %08x"
milkymist_vgafb_memory_write(uint32_t addr, uint32_t value) "addr %08x value %08x"

# hw/mipsnet.c
mipsnet_send(uint32_t size) "sending len=%u"
mipsnet_receive(uint32_t size) "receiving len=%u"
mipsnet_read(uint64_t addr, uint32_t val) "read addr=0x%" PRIx64 " val=0x%x"
mipsnet_write(uint64_t addr, uint64_t val) "write addr=0x%" PRIx64 " val=0x%" PRIx64 ""
mipsnet_irq(uint32_t isr, uint32_t intctl) "set irq to %d (%02x)"

# xen-all.c
xen_ram_alloc(unsigned long ram_addr, unsigned long size) "requested: %#lx, size %#lx"
xen_client_set_memory(uint64_t start_addr, unsigned long size, bool log_dirty) "%#"PRIx64" size %#lx, log_dirty %i"

# xen-mapcache.c
xen_map_cache(uint64_t phys_addr) "want %#"PRIx64
xen_remap_bucket(uint64_t index) "index %#"PRIx64
xen_map_cache_return(void* ptr) "%p"
xen_map_block(uint64_t phys_addr, uint64_t size) "%#"PRIx64", size %#"PRIx64
xen_unmap_block(void* addr, unsigned long size) "%p, size %#lx"

# exec.c
qemu_put_ram_ptr(void* addr) "%p"

# hw/xen_platform.c
xen_platform_log(char *s) "xen platform: %s"

# qemu-coroutine.c
qemu_coroutine_enter(void *from, void *to, void *opaque) "from %p to %p opaque %p"
qemu_coroutine_yield(void *from, void *to) "from %p to %p"
qemu_coroutine_terminate(void *co) "self %p"

# qemu-coroutine-lock.c
qemu_co_queue_next_bh(void) ""
qemu_co_queue_next(void *nxt) "next %p"
qemu_co_mutex_lock_entry(void *mutex, void *self) "mutex %p self %p"
qemu_co_mutex_lock_return(void *mutex, void *self) "mutex %p self %p"
qemu_co_mutex_unlock_entry(void *mutex, void *self) "mutex %p self %p"
qemu_co_mutex_unlock_return(void *mutex, void *self) "mutex %p self %p"

# hw/escc.c
escc_put_queue(char channel, int b) "channel %c put: 0x%02x"
escc_get_queue(char channel, int val) "channel %c get 0x%02x"
escc_update_irq(int irq) "IRQ = %d"
escc_update_parameters(char channel, int speed, int parity, int data_bits, int stop_bits) "channel %c: speed=%d parity=%c data=%d stop=%d"
escc_mem_writeb_ctrl(char channel, uint32_t reg, uint32_t val) "Write channel %c, reg[%d] = %2.2x"
escc_mem_writeb_data(char channel, uint32_t val) "Write channel %c, ch %d"
escc_mem_readb_ctrl(char channel, uint32_t reg, uint8_t val) "Read channel %c, reg[%d] = %2.2x"
escc_mem_readb_data(char channel, uint32_t ret) "Read channel %c, ch %d"
escc_serial_receive_byte(char channel, int ch) "channel %c put ch %d"
escc_sunkbd_event_in(int ch) "Untranslated keycode %2.2x"
escc_sunkbd_event_out(int ch) "Translated keycode %2.2x"
escc_kbd_command(int val) "Command %d"
escc_sunmouse_event(int dx, int dy, int buttons_state) "dx=%d dy=%d buttons=%01x"

# block/iscsi.c
iscsi_aio_write16_cb(void *iscsi, int status, void *acb, int canceled) "iscsi %p status %d acb %p canceled %d"
iscsi_aio_writev(void *iscsi, int64_t sector_num, int nb_sectors, void *opaque, void *acb) "iscsi %p sector_num %"PRId64" nb_sectors %d opaque %p acb %p"
iscsi_aio_read16_cb(void *iscsi, int status, void *acb, int canceled) "iscsi %p status %d acb %p canceled %d"
iscsi_aio_readv(void *iscsi, int64_t sector_num, int nb_sectors, void *opaque, void *acb) "iscsi %p sector_num %"PRId64" nb_sectors %d opaque %p acb %p"

# hw/esp.c
esp_error_fifo_overrun(void) "FIFO overrun"
esp_error_unhandled_command(uint32_t val) "unhandled command (%2.2x)"
esp_error_invalid_write(uint32_t val, uint32_t addr) "invalid write of 0x%02x at [0x%x]"
esp_raise_irq(void) "Raise IRQ"
esp_lower_irq(void) "Lower IRQ"
esp_dma_enable(void) "Raise enable"
esp_dma_disable(void) "Lower enable"
esp_get_cmd(uint32_t dmalen, int target) "len %d target %d"
esp_do_busid_cmd(uint8_t busid) "busid 0x%x"
esp_handle_satn_stop(uint32_t cmdlen) "cmdlen %d"
esp_write_response(uint32_t status) "Transfer status (status=%d)"
esp_do_dma(uint32_t cmdlen, uint32_t len) "command len %d + %d"
esp_command_complete(void) "SCSI Command complete"
esp_command_complete_unexpected(void) "SCSI command completed unexpectedly"
esp_command_complete_fail(void) "Command failed"
esp_transfer_data(uint32_t dma_left, int32_t ti_size) "transfer %d/%d"
esp_handle_ti(uint32_t minlen) "Transfer Information len %d"
esp_handle_ti_cmd(uint32_t cmdlen) "command len %d"
esp_mem_readb(uint32_t saddr, uint8_t reg) "reg[%d]: 0x%2.2x"
esp_mem_writeb(uint32_t saddr, uint8_t reg, uint32_t val) "reg[%d]: 0x%2.2x -> 0x%2.2x"
esp_mem_writeb_cmd_nop(uint32_t val) "NOP (%2.2x)"
esp_mem_writeb_cmd_flush(uint32_t val) "Flush FIFO (%2.2x)"
esp_mem_writeb_cmd_reset(uint32_t val) "Chip reset (%2.2x)"
esp_mem_writeb_cmd_bus_reset(uint32_t val) "Bus reset (%2.2x)"
esp_mem_writeb_cmd_iccs(uint32_t val) "Initiator Command Complete Sequence (%2.2x)"
esp_mem_writeb_cmd_msgacc(uint32_t val) "Message Accepted (%2.2x)"
esp_mem_writeb_cmd_pad(uint32_t val) "Transfer padding (%2.2x)"
esp_mem_writeb_cmd_satn(uint32_t val) "Set ATN (%2.2x)"
esp_mem_writeb_cmd_rstatn(uint32_t val) "Reset ATN (%2.2x)"
esp_mem_writeb_cmd_sel(uint32_t val) "Select without ATN (%2.2x)"
esp_mem_writeb_cmd_selatn(uint32_t val) "Select with ATN (%2.2x)"
esp_mem_writeb_cmd_selatns(uint32_t val) "Select with ATN & stop (%2.2x)"
esp_mem_writeb_cmd_ensel(uint32_t val) "Enable selection (%2.2x)"
esp_mem_writeb_cmd_dissel(uint32_t val) "Disable selection (%2.2x)"
esp_pci_error_invalid_dma_direction(void) "invalid DMA transfer direction"
esp_pci_error_invalid_read(uint32_t reg) "read access outside bounds (reg 0x%x)"
esp_pci_error_invalid_write(uint32_t reg) "write access outside bounds (reg 0x%x)"
esp_pci_error_invalid_write_dma(uint32_t val, uint32_t addr) "invalid write of 0x%02x at [0x%x]"
esp_pci_dma_read(uint32_t saddr, uint32_t reg) "reg[%d]: 0x%8.8x"
esp_pci_dma_write(uint32_t saddr, uint32_t reg, uint32_t val) "reg[%d]: 0x%8.8x -> 0x%8.8x"
esp_pci_dma_idle(uint32_t val) "IDLE (%.8x)"
esp_pci_dma_blast(uint32_t val) "BLAST (%.8x)"
esp_pci_dma_abort(uint32_t val) "ABORT (%.8x)"
esp_pci_dma_start(uint32_t val) "START (%.8x)"
esp_pci_sbac_read(uint32_t reg) "sbac: 0x%8.8x"
esp_pci_sbac_write(uint32_t reg, uint32_t val) "sbac: 0x%8.8x -> 0x%8.8x"

# monitor.c
handle_qmp_command(void *mon, const char *cmd_name) "mon %p cmd_name \"%s\""
monitor_protocol_emitter(void *mon) "mon %p"
monitor_protocol_event(uint32_t event, const char *evname, void *data) "event=%d name \"%s\" data %p"
monitor_protocol_event_handler(uint32_t event, void *data, uint64_t last, uint64_t now) "event=%d data=%p last=%" PRId64 " now=%" PRId64
monitor_protocol_event_emit(uint32_t event, void *data) "event=%d data=%p"
monitor_protocol_event_queue(uint32_t event, void *data, uint64_t rate, uint64_t last, uint64_t now) "event=%d data=%p rate=%" PRId64 " last=%" PRId64 " now=%" PRId64
monitor_protocol_event_throttle(uint32_t event, uint64_t rate) "event=%d rate=%" PRId64

# hw/opencores_eth.c
open_eth_mii_write(unsigned idx, uint16_t v) "MII[%02x] <- %04x"
open_eth_mii_read(unsigned idx, uint16_t v) "MII[%02x] -> %04x"
open_eth_update_irq(uint32_t v) "IRQ <- %x"
open_eth_receive(unsigned len) "RX: len: %u"
open_eth_receive_mcast(unsigned idx, uint32_t h0, uint32_t h1) "MCAST: idx = %u, hash: %08x:%08x"
open_eth_receive_reject(void) "RX: rejected"
open_eth_receive_desc(uint32_t addr, uint32_t len_flags) "RX: %08x, len_flags: %08x"
open_eth_start_xmit(uint32_t addr, unsigned len, unsigned tx_len) "TX: %08x, len: %u, tx_len: %u"
open_eth_reg_read(uint32_t addr, uint32_t v) "MAC[%02x] -> %08x"
open_eth_reg_write(uint32_t addr, uint32_t v) "MAC[%02x] <- %08x"
open_eth_desc_read(uint32_t addr, uint32_t v) "DESC[%04x] -> %08x"
open_eth_desc_write(uint32_t addr, uint32_t v) "DESC[%04x] <- %08x"

# hw/9pfs/virtio-9p.c
v9fs_rerror(uint16_t tag, uint8_t id, int err) "tag %d id %d err %d"
v9fs_version(uint16_t tag, uint8_t id, int32_t msize, char* version) "tag %d id %d msize %d version %s"
v9fs_version_return(uint16_t tag, uint8_t id, int32_t msize, char* version) "tag %d id %d msize %d version %s"
v9fs_attach(uint16_t tag, uint8_t id, int32_t fid, int32_t afid, char* uname, char* aname) "tag %u id %u fid %d afid %d uname %s aname %s"
v9fs_attach_return(uint16_t tag, uint8_t id, int8_t type, int32_t version, int64_t path) "tag %d id %d type %d version %d path %"PRId64""
v9fs_stat(uint16_t tag, uint8_t id, int32_t fid) "tag %d id %d fid %d"
v9fs_stat_return(uint16_t tag, uint8_t id, int32_t mode, int32_t atime, int32_t mtime, int64_t length) "tag %d id %d stat={mode %d atime %d mtime %d length %"PRId64"}"
v9fs_getattr(uint16_t tag, uint8_t id, int32_t fid, uint64_t request_mask) "tag %d id %d fid %d request_mask %"PRIu64""
v9fs_getattr_return(uint16_t tag, uint8_t id, uint64_t result_mask, uint32_t mode, uint32_t uid, uint32_t gid) "tag %d id %d getattr={result_mask %"PRId64" mode %u uid %u gid %u}"
v9fs_walk(uint16_t tag, uint8_t id, int32_t fid, int32_t newfid, uint16_t nwnames) "tag %d id %d fid %d newfid %d nwnames %d"
v9fs_walk_return(uint16_t tag, uint8_t id, uint16_t nwnames, void* qids) "tag %d id %d nwnames %d qids %p"
v9fs_open(uint16_t tag, uint8_t id, int32_t fid, int32_t mode) "tag %d id %d fid %d mode %d"
v9fs_open_return(uint16_t tag, uint8_t id, int8_t type, int32_t version, int64_t path, int iounit) "tag %d id %d qid={type %d version %d path %"PRId64"} iounit %d"
v9fs_lcreate(uint16_t tag, uint8_t id, int32_t dfid, int32_t flags, int32_t mode, uint32_t gid) "tag %d id %d dfid %d flags %d mode %d gid %u"
v9fs_lcreate_return(uint16_t tag, uint8_t id, int8_t type, int32_t version, int64_t path, int32_t iounit) "tag %d id %d qid={type %d version %d path %"PRId64"} iounit %d"
v9fs_fsync(uint16_t tag, uint8_t id, int32_t fid, int datasync) "tag %d id %d fid %d datasync %d"
v9fs_clunk(uint16_t tag, uint8_t id, int32_t fid) "tag %d id %d fid %d"
v9fs_read(uint16_t tag, uint8_t id, int32_t fid, uint64_t off, uint32_t max_count) "tag %d id %d fid %d off %"PRIu64" max_count %u"
v9fs_read_return(uint16_t tag, uint8_t id, int32_t count, ssize_t err) "tag %d id %d count %d err %zd"
v9fs_readdir(uint16_t tag, uint8_t id, int32_t fid, uint64_t offset, uint32_t max_count) "tag %d id %d fid %d offset %"PRIu64" max_count %u"
v9fs_readdir_return(uint16_t tag, uint8_t id, uint32_t count, ssize_t retval) "tag %d id %d count %u retval %zd"
v9fs_write(uint16_t tag, uint8_t id, int32_t fid, uint64_t off, uint32_t count, int cnt) "tag %d id %d fid %d off %"PRIu64" count %u cnt %d"
v9fs_write_return(uint16_t tag, uint8_t id, int32_t total, ssize_t err) "tag %d id %d total %d err %zd"
v9fs_create(uint16_t tag, uint8_t id, int32_t fid, char* name, int32_t perm, int8_t mode) "tag %d id %d fid %d name %s perm %d mode %d"
v9fs_create_return(uint16_t tag, uint8_t id, int8_t type, int32_t version, int64_t path, int iounit) "tag %d id %d qid={type %d version %d path %"PRId64"} iounit %d"
v9fs_symlink(uint16_t tag, uint8_t id, int32_t fid,  char* name, char* symname, uint32_t gid) "tag %d id %d fid %d name %s symname %s gid %u"
v9fs_symlink_return(uint16_t tag, uint8_t id, int8_t type, int32_t version, int64_t path) "tag %d id %d qid={type %d version %d path %"PRId64"}"
v9fs_flush(uint16_t tag, uint8_t id, int16_t flush_tag) "tag %d id %d flush_tag %d"
v9fs_link(uint16_t tag, uint8_t id, int32_t dfid, int32_t oldfid, char* name) "tag %d id %d dfid %d oldfid %d name %s"
v9fs_remove(uint16_t tag, uint8_t id, int32_t fid) "tag %d id %d fid %d"
v9fs_wstat(uint16_t tag, uint8_t id, int32_t fid, int32_t mode, int32_t atime, int32_t mtime) "tag %u id %u fid %d stat={mode %d atime %d mtime %d}"
v9fs_mknod(uint16_t tag, uint8_t id, int32_t fid, int mode, int major, int minor) "tag %d id %d fid %d mode %d major %d minor %d"
v9fs_mknod_return(uint16_t tag, uint8_t id, int8_t type, int32_t version, int64_t path) "tag %d id %d qid={type %d version %d path %"PRId64"}"
v9fs_lock(uint16_t tag, uint8_t id, int32_t fid, uint8_t type, uint64_t start, uint64_t length) "tag %d id %d fid %d type %d start %"PRIu64" length %"PRIu64""
v9fs_lock_return(uint16_t tag, uint8_t id, int8_t status) "tag %d id %d status %d"
v9fs_getlock(uint16_t tag, uint8_t id, int32_t fid, uint8_t type, uint64_t start, uint64_t length)"tag %d id %d fid %d type %d start %"PRIu64" length %"PRIu64""
v9fs_getlock_return(uint16_t tag, uint8_t id, uint8_t type, uint64_t start, uint64_t length, uint32_t proc_id) "tag %d id %d type %d start %"PRIu64" length %"PRIu64" proc_id %u"
v9fs_mkdir(uint16_t tag, uint8_t id, int32_t fid, char* name, int mode, uint32_t gid) "tag %u id %u fid %d name %s mode %d gid %u"
v9fs_mkdir_return(uint16_t tag, uint8_t id, int8_t type, int32_t version, int64_t path, int err) "tag %u id %u qid={type %d version %d path %"PRId64"} err %d"
v9fs_xattrwalk(uint16_t tag, uint8_t id, int32_t fid, int32_t newfid, char* name) "tag %d id %d fid %d newfid %d name %s"
v9fs_xattrwalk_return(uint16_t tag, uint8_t id, int64_t size) "tag %d id %d size %"PRId64""
v9fs_xattrcreate(uint16_t tag, uint8_t id, int32_t fid, char* name, int64_t size, int flags) "tag %d id %d fid %d name %s size %"PRId64" flags %d"
v9fs_readlink(uint16_t tag, uint8_t id, int32_t fid) "tag %d id %d fid %d"
v9fs_readlink_return(uint16_t tag, uint8_t id, char* target) "tag %d id %d name %s"

# target-sparc/mmu_helper.c
mmu_helper_dfault(uint64_t address, uint64_t context, int mmu_idx, uint32_t tl) "DFAULT at %"PRIx64" context %"PRIx64" mmu_idx=%d tl=%d"
mmu_helper_dprot(uint64_t address, uint64_t context, int mmu_idx, uint32_t tl) "DPROT at %"PRIx64" context %"PRIx64" mmu_idx=%d tl=%d"
mmu_helper_dmiss(uint64_t address, uint64_t context) "DMISS at %"PRIx64" context %"PRIx64""
mmu_helper_tfault(uint64_t address, uint64_t context) "TFAULT at %"PRIx64" context %"PRIx64""
mmu_helper_tmiss(uint64_t address, uint64_t context) "TMISS at %"PRIx64" context %"PRIx64""
mmu_helper_get_phys_addr_code(uint32_t tl, int mmu_idx, uint64_t prim_context, uint64_t sec_context, uint64_t address) "tl=%d mmu_idx=%d primary context=%"PRIx64" secondary context=%"PRIx64" address=%"PRIx64""
mmu_helper_get_phys_addr_data(uint32_t tl, int mmu_idx, uint64_t prim_context, uint64_t sec_context, uint64_t address) "tl=%d mmu_idx=%d primary context=%"PRIx64" secondary context=%"PRIx64" address=%"PRIx64""
mmu_helper_mmu_fault(uint64_t address, uint64_t paddr, int mmu_idx, uint32_t tl, uint64_t prim_context, uint64_t sec_context) "Translate at %"PRIx64" -> %"PRIx64", mmu_idx=%d tl=%d primary context=%"PRIx64" secondary context=%"PRIx64""

# target-sparc/int_helper.c
int_helper_set_softint(uint32_t softint) "new %08x"
int_helper_clear_softint(uint32_t softint) "new %08x"
int_helper_write_softint(uint32_t softint) "new %08x"
int_helper_icache_freeze(void) "Instruction cache: freeze"
int_helper_dcache_freeze(void) "Data cache: freeze"

# target-sparc/win_helper.c
win_helper_gregset_error(uint32_t pstate) "ERROR in get_gregset: active pstate bits=%x"
win_helper_switch_pstate(uint32_t pstate_regs, uint32_t new_pstate_regs) "change_pstate: switching regs old=%x new=%x"
win_helper_no_switch_pstate(uint32_t new_pstate_regs) "change_pstate: regs new=%x (unchanged)"
win_helper_wrpil(uint32_t psrpil, uint32_t new_pil) "old=%x new=%x"
win_helper_done(uint32_t tl) "tl=%d"
win_helper_retry(uint32_t tl) "tl=%d"

# dma-helpers.c
dma_bdrv_io(void *dbs, void *bs, int64_t sector_num, bool to_dev) "dbs=%p bs=%p sector_num=%" PRId64 " to_dev=%d"
dma_aio_cancel(void *dbs) "dbs=%p"
dma_complete(void *dbs, int ret, void *cb) "dbs=%p ret=%d cb=%p"
dma_bdrv_cb(void *dbs, int ret) "dbs=%p ret=%d"
dma_map_wait(void *dbs) "dbs=%p"

# console.h
displaysurface_free(void *display_state, void *display_surface) "state=%p surface=%p"
displaysurface_resize(void *display_state, void *display_surface, int width, int height) "state=%p surface=%p %dx%d"

# vga.c
ppm_save(const char *filename, void *display_surface) "%s surface=%p"

# savevm.c

savevm_section_start(void) ""
savevm_section_end(unsigned int section_id) "section_id %u"

# hw/qxl.c
disable qxl_interface_set_mm_time(int qid, uint32_t mm_time) "%d %d"
disable qxl_io_write_vga(int qid, const char *mode, uint32_t addr, uint32_t val) "%d %s addr=%u val=%u"
qxl_create_guest_primary(int qid, uint32_t width, uint32_t height, uint64_t mem, uint32_t format, uint32_t position) "%d %ux%u mem=%" PRIx64 " %u,%u"
qxl_create_guest_primary_rest(int qid, int32_t stride, uint32_t type, uint32_t flags) "%d %d,%d,%d"
qxl_destroy_primary(int qid) "%d"
qxl_enter_vga_mode(int qid) "%d"
qxl_exit_vga_mode(int qid) "%d"
qxl_hard_reset(int qid, int64_t loadvm) "%d loadvm=%"PRId64""
qxl_interface_async_complete_io(int qid, uint32_t current_async, void *cookie) "%d current=%d cookie=%p"
qxl_interface_attach_worker(int qid) "%d"
qxl_interface_get_init_info(int qid) "%d"
qxl_interface_set_compression_level(int qid, int64_t level) "%d %"PRId64
qxl_interface_update_area_complete(int qid, uint32_t surface_id, uint32_t dirty_left, uint32_t dirty_right, uint32_t dirty_top, uint32_t dirty_bottom) "%d surface=%d [%d,%d,%d,%d]"
qxl_interface_update_area_complete_rest(int qid, uint32_t num_updated_rects) "%d #=%d"
qxl_interface_update_area_complete_overflow(int qid, int max) "%d max=%d"
qxl_interface_update_area_complete_schedule_bh(int qid, uint32_t num_dirty) "%d #dirty=%d"
qxl_io_destroy_primary_ignored(int qid, const char *mode) "%d %s"
qxl_io_read_unexpected(int qid) "%d"
qxl_io_unexpected_vga_mode(int qid, uint32_t io_port, const char *desc) "%d 0x%x (%s)"
qxl_io_write(int qid, const char *mode, uint64_t addr, uint64_t val, unsigned size, int async) "%d %s addr=%"PRIu64 " val=%"PRIu64" size=%u async=%d"
qxl_memslot_add_guest(int qid, uint32_t slot_id, uint64_t guest_start, uint64_t guest_end) "%d %u: guest phys 0x%"PRIx64 " - 0x%" PRIx64
qxl_post_load(int qid, const char *mode) "%d %s"
qxl_pre_load(int qid) "%d"
qxl_pre_save(int qid) "%d"
qxl_reset_surfaces(int qid) "%d"
qxl_ring_command_check(int qid, const char *mode) "%d %s"
qxl_ring_command_get(int qid, const char *mode) "%d %s"
qxl_ring_command_req_notification(int qid) "%d"
qxl_ring_cursor_check(int qid, const char *mode) "%d %s"
qxl_ring_cursor_get(int qid, const char *mode) "%d %s"
qxl_ring_cursor_req_notification(int qid) "%d"
qxl_ring_res_push(int qid, const char *mode, uint32_t surface_count, uint32_t free_res, void *last_release, const char *notify) "%d %s s#=%d res#=%d last=%p notify=%s"
qxl_ring_res_push_rest(int qid, uint32_t ring_has, uint32_t ring_size, uint32_t prod, uint32_t cons) "%d ring %d/%d [%d,%d]"
qxl_ring_res_put(int qid, uint32_t free_res) "%d #res=%d"
qxl_set_mode(int qid, int modenr, uint32_t x_res, uint32_t y_res, uint32_t bits, uint64_t devmem) "%d mode=%d [ x=%d y=%d @ bpp=%d devmem=0x%" PRIx64 " ]"
qxl_soft_reset(int qid) "%d"
qemu_spice_add_memslot(int qid, uint32_t slot_id, unsigned long virt_start, unsigned long virt_end, int async) "%d %u: host virt 0x%lx - 0x%lx async=%d"
qemu_spice_del_memslot(int qid, uint32_t gid, uint32_t slot_id) "%d gid=%u sid=%u"
qemu_spice_create_primary_surface(int qid, uint32_t sid, void *surface, int async) "%d sid=%u surface=%p async=%d"
qemu_spice_destroy_primary_surface(int qid, uint32_t sid, int async) "%d sid=%u async=%d"
qemu_spice_wakeup(uint32_t qid) "%d"
qemu_spice_start(uint32_t qid) "%d"
qemu_spice_stop(uint32_t qid) "%d"
qemu_spice_create_update(uint32_t left, uint32_t right, uint32_t top, uint32_t bottom) "lr %d -> %d,  tb -> %d -> %d"
qxl_spice_destroy_surfaces_complete(int qid) "%d"
qxl_spice_destroy_surfaces(int qid, int async) "%d async=%d"
qxl_spice_destroy_surface_wait_complete(int qid, uint32_t id) "%d sid=%d"
qxl_spice_destroy_surface_wait(int qid, uint32_t id, int async) "%d sid=%d async=%d"
qxl_spice_flush_surfaces_async(int qid, uint32_t surface_count, uint32_t num_free_res) "%d s#=%d, res#=%d"
qxl_spice_loadvm_commands(int qid, void *ext, uint32_t count) "%d ext=%p count=%d"
qxl_spice_oom(int qid) "%d"
qxl_spice_reset_cursor(int qid) "%d"
qxl_spice_reset_image_cache(int qid) "%d"
qxl_spice_reset_memslots(int qid) "%d"
qxl_spice_update_area(int qid, uint32_t surface_id, uint32_t left, uint32_t right, uint32_t top, uint32_t bottom) "%d sid=%d [%d,%d,%d,%d]"
qxl_spice_update_area_rest(int qid, uint32_t num_dirty_rects, uint32_t clear_dirty_region) "%d #d=%d clear=%d"
qxl_surfaces_dirty(int qid, int surface, int offset, int size) "%d surface=%d offset=%d size=%d"

# hw/qxl-render.c
qxl_render_blit_guest_primary_initialized(void) ""
qxl_render_blit(int32_t stride, int32_t left, int32_t right, int32_t top, int32_t bottom) "stride=%d [%d, %d, %d, %d]"
qxl_render_guest_primary_resized(int32_t width, int32_t height, int32_t stride, int32_t bytes_pp, int32_t bits_pp) "%dx%d, stride %d, bpp %d, depth %d"
qxl_render_update_area_done(void *cookie) "%p"

# hbitmap.c
hbitmap_iter_next(void *hb, void *hbi, int64_t item, int64_t bit) "hb %p hbi %p item %"PRId64" bit %"PRId64
hbitmap_reset(void *hb, uint64_t start, uint64_t count, uint64_t sbit, uint64_t ebit) "hb %p items %"PRIu64",%"PRIu64" bits %"PRIu64"..%"PRIu64
hbitmap_set(void *hb, uint64_t start, uint64_t count, uint64_t sbit, uint64_t ebit) "hb %p items %"PRIu64",%"PRIu64" bits %"PRIu64"..%"PRIu64<|MERGE_RESOLUTION|>--- conflicted
+++ resolved
@@ -614,10 +614,6 @@
 megasas_dcmd_ld_get_info(int cmd, int ld_id) "scmd %d: DCMD LD get info for dev %d"
 megasas_dcmd_pd_get_info(int cmd, int pd_id) "scmd %d: DCMD PD get info for dev %d"
 megasas_dcmd_pd_list_query(int cmd, int flags) "scmd %d: DCMD PD list query flags %x"
-<<<<<<< HEAD
-megasas_dcmd_unsupported(int cmd, unsigned long size) "scmd %d: set properties len %ld"
-=======
->>>>>>> 16c7c4dc
 megasas_abort_frame(int cmd, int abort_cmd) "scmd %d: aborting frame %x"
 megasas_abort_no_cmd(int cmd, uint64_t context) "scmd %d: no active command for frame context %" PRIx64 ""
 megasas_abort_invalid_context(int cmd, uint64_t context, int abort_cmd) "scmd %d: invalid frame context %" PRIx64 " for abort frame %x"
