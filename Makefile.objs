--- conflicted
+++ resolved
@@ -147,11 +147,7 @@
 hw-obj-$(CONFIG_USB_UHCI) += usb-uhci.o
 hw-obj-$(CONFIG_USB_OHCI) += usb-ohci.o
 hw-obj-$(CONFIG_FDC) += fdc.o
-<<<<<<< HEAD
-=======
-hw-obj-$(CONFIG_ACPI) += acpi.o
 hw-obj-$(CONFIG_OPENPIC) += openpic.o
->>>>>>> 5c4532ee
 
 # PCI watchdog devices
 hw-obj-y += wdt_i6300esb.o
