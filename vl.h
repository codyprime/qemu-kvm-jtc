/*
 * QEMU System Emulator header
 *
 * Copyright (c) 2003 Fabrice Bellard
 *
 * Permission is hereby granted, free of charge, to any person obtaining a copy
 * of this software and associated documentation files (the "Software"), to deal
 * in the Software without restriction, including without limitation the rights
 * to use, copy, modify, merge, publish, distribute, sublicense, and/or sell
 * copies of the Software, and to permit persons to whom the Software is
 * furnished to do so, subject to the following conditions:
 *
 * The above copyright notice and this permission notice shall be included in
 * all copies or substantial portions of the Software.
 *
 * THE SOFTWARE IS PROVIDED "AS IS", WITHOUT WARRANTY OF ANY KIND, EXPRESS OR
 * IMPLIED, INCLUDING BUT NOT LIMITED TO THE WARRANTIES OF MERCHANTABILITY,
 * FITNESS FOR A PARTICULAR PURPOSE AND NONINFRINGEMENT. IN NO EVENT SHALL
 * THE AUTHORS OR COPYRIGHT HOLDERS BE LIABLE FOR ANY CLAIM, DAMAGES OR OTHER
 * LIABILITY, WHETHER IN AN ACTION OF CONTRACT, TORT OR OTHERWISE, ARISING FROM,
 * OUT OF OR IN CONNECTION WITH THE SOFTWARE OR THE USE OR OTHER DEALINGS IN
 * THE SOFTWARE.
 */
#ifndef VL_H
#define VL_H

/* we put basic includes here to avoid repeating them in device drivers */
#include <stdlib.h>
#include <stdio.h>
#include <stdarg.h>
#include <string.h>
#include <inttypes.h>
#include <limits.h>
#include <time.h>
#include <ctype.h>
#include <errno.h>
#include <unistd.h>
#include <fcntl.h>
#include <sys/stat.h>

#ifndef O_LARGEFILE
#define O_LARGEFILE 0
#endif
#ifndef O_BINARY
#define O_BINARY 0
#endif

#ifndef ENOMEDIUM
#define ENOMEDIUM ENODEV
#endif

#ifdef _WIN32
#include <windows.h>
#define fsync _commit
#define lseek _lseeki64
#define ENOTSUP 4096
extern int qemu_ftruncate64(int, int64_t);
#define ftruncate qemu_ftruncate64


static inline char *realpath(const char *path, char *resolved_path)
{
    _fullpath(resolved_path, path, _MAX_PATH);
    return resolved_path;
}

#define PRId64 "I64d"
#define PRIx64 "I64x"
#define PRIu64 "I64u"
#define PRIo64 "I64o"
#endif

#ifdef QEMU_TOOL

/* we use QEMU_TOOL in the command line tools which do not depend on
   the target CPU type */
#include "config-host.h"
#include <setjmp.h>
#include "osdep.h"
#include "bswap.h"

#else

#include "audio/audio.h"
#include "cpu.h"

#endif /* !defined(QEMU_TOOL) */

#ifndef glue
#define xglue(x, y) x ## y
#define glue(x, y) xglue(x, y)
#define stringify(s)	tostring(s)
#define tostring(s)	#s
#endif

#ifndef likely
#if __GNUC__ < 3
#define __builtin_expect(x, n) (x)
#endif

#define likely(x)   __builtin_expect(!!(x), 1)
#define unlikely(x)   __builtin_expect(!!(x), 0)
#endif

#ifndef MIN
#define MIN(a, b) (((a) < (b)) ? (a) : (b))
#endif
#ifndef MAX
#define MAX(a, b) (((a) > (b)) ? (a) : (b))
#endif

<<<<<<< HEAD
=======
#ifndef always_inline
#if (__GNUC__ < 3) || defined(__APPLE__)
#define always_inline inline
#else
#define always_inline __attribute__ (( always_inline )) inline
#endif
#endif

>>>>>>> 5632a7b7
/* cutils.c */
void pstrcpy(char *buf, int buf_size, const char *str);
char *pstrcat(char *buf, int buf_size, const char *s);
int strstart(const char *str, const char *val, const char **ptr);
int stristart(const char *str, const char *val, const char **ptr);
<<<<<<< HEAD
int hex2bin(char ch);
char *urldecode(const char *ptr);
=======
>>>>>>> 5632a7b7

/* vl.c */
void qemu_get_launch_info(int *argc, char ***argv, int *opt_daemonize, const char **opt_incoming);

uint64_t muldiv64(uint64_t a, uint32_t b, uint32_t c);

void hw_error(const char *fmt, ...);

extern const char *bios_dir;

extern int vm_running;
extern const char *qemu_name;

typedef struct vm_change_state_entry VMChangeStateEntry;
typedef void VMChangeStateHandler(void *opaque, int running);
typedef void VMStopHandler(void *opaque, int reason);

VMChangeStateEntry *qemu_add_vm_change_state_handler(VMChangeStateHandler *cb,
                                                     void *opaque);
void qemu_del_vm_change_state_handler(VMChangeStateEntry *e);

int qemu_add_vm_stop_handler(VMStopHandler *cb, void *opaque);
void qemu_del_vm_stop_handler(VMStopHandler *cb, void *opaque);

void vm_start(void);
void vm_stop(int reason);

typedef void QEMUResetHandler(void *opaque);

void qemu_register_reset(QEMUResetHandler *func, void *opaque);
void qemu_system_reset(void);
void qemu_system_reset_request(void);
void qemu_system_shutdown_request(void);
void qemu_system_powerdown_request(void);
int qemu_shutdown_requested(void);
int qemu_reset_requested(void);
int qemu_powerdown_requested(void);

#if !defined(TARGET_SPARC)
// Please implement a power failure function to signal the OS
#define qemu_system_powerdown() do{}while(0)
#else
void qemu_system_powerdown(void);
#endif

void main_loop_wait(int timeout);

extern int64_t ram_size;
extern int bios_size;
extern int rtc_utc;
extern int cirrus_vga_enabled;
extern int vmsvga_enabled;
extern int graphic_width;
extern int graphic_height;
extern int graphic_depth;
extern const char *keyboard_layout;
extern int kqemu_allowed;
extern int kvm_allowed;
extern int kvm_irqchip;
extern int win2k_install_hack;
extern int alt_grab;
extern int usb_enabled;
extern int smp_cpus;
<<<<<<< HEAD
extern int no_quit;
extern int semihosting_enabled;
extern int autostart;
extern int time_drift_fix;
=======
extern int cursor_hide;
extern int graphic_rotate;
extern int no_quit;
extern int semihosting_enabled;
extern int autostart;
extern int old_param;
extern const char *bootp_filename;
>>>>>>> 5632a7b7

#define MAX_OPTION_ROMS 16
extern const char *option_rom[MAX_OPTION_ROMS];
extern int nb_option_roms;
<<<<<<< HEAD

/* XXX: make it dynamic */
=======

#ifdef TARGET_SPARC
#define MAX_PROM_ENVS 128
extern const char *prom_envs[MAX_PROM_ENVS];
extern unsigned int nb_prom_envs;
#endif

/* XXX: make it dynamic */
#define MAX_BIOS_SIZE (4 * 1024 * 1024)
>>>>>>> 5632a7b7
#if defined (TARGET_PPC) || defined (TARGET_SPARC64)
#define BIOS_SIZE ((512 + 32) * 1024)
#elif defined(TARGET_MIPS)
#define BIOS_SIZE (4 * 1024 * 1024)
<<<<<<< HEAD
#else
#define BIOS_SIZE ((256 + 64) * 1024)
=======
>>>>>>> 5632a7b7
#endif

#if USE_KVM
#define KVM_EXTRA_PAGES 3
#endif

/* keyboard/mouse support */

#define MOUSE_EVENT_LBUTTON 0x01
#define MOUSE_EVENT_RBUTTON 0x02
#define MOUSE_EVENT_MBUTTON 0x04

typedef void QEMUPutKBDEvent(void *opaque, int keycode);
typedef void QEMUPutMouseEvent(void *opaque, int dx, int dy, int dz, int buttons_state);

typedef struct QEMUPutMouseEntry {
    QEMUPutMouseEvent *qemu_put_mouse_event;
    void *qemu_put_mouse_event_opaque;
    int qemu_put_mouse_event_absolute;
    char *qemu_put_mouse_event_name;

    /* used internally by qemu for handling mice */
    struct QEMUPutMouseEntry *next;
} QEMUPutMouseEntry;

void qemu_add_kbd_event_handler(QEMUPutKBDEvent *func, void *opaque);
QEMUPutMouseEntry *qemu_add_mouse_event_handler(QEMUPutMouseEvent *func,
                                                void *opaque, int absolute,
                                                const char *name);
void qemu_remove_mouse_event_handler(QEMUPutMouseEntry *entry);

void kbd_put_keycode(int keycode);
void kbd_mouse_event(int dx, int dy, int dz, int buttons_state);
int kbd_mouse_is_absolute(void);

void do_info_mice(void);
void do_mouse_set(int index);

/* keysym is a unicode code except for special keys (see QEMU_KEY_xxx
   constants) */
#define QEMU_KEY_ESC1(c) ((c) | 0xe100)
#define QEMU_KEY_BACKSPACE  0x007f
#define QEMU_KEY_UP         QEMU_KEY_ESC1('A')
#define QEMU_KEY_DOWN       QEMU_KEY_ESC1('B')
#define QEMU_KEY_RIGHT      QEMU_KEY_ESC1('C')
#define QEMU_KEY_LEFT       QEMU_KEY_ESC1('D')
#define QEMU_KEY_HOME       QEMU_KEY_ESC1(1)
#define QEMU_KEY_END        QEMU_KEY_ESC1(4)
#define QEMU_KEY_PAGEUP     QEMU_KEY_ESC1(5)
#define QEMU_KEY_PAGEDOWN   QEMU_KEY_ESC1(6)
#define QEMU_KEY_DELETE     QEMU_KEY_ESC1(3)

#define QEMU_KEY_CTRL_UP         0xe400
#define QEMU_KEY_CTRL_DOWN       0xe401
#define QEMU_KEY_CTRL_LEFT       0xe402
#define QEMU_KEY_CTRL_RIGHT      0xe403
#define QEMU_KEY_CTRL_HOME       0xe404
#define QEMU_KEY_CTRL_END        0xe405
#define QEMU_KEY_CTRL_PAGEUP     0xe406
#define QEMU_KEY_CTRL_PAGEDOWN   0xe407

void kbd_put_keysym(int keysym);

/* async I/O support */

typedef void IOReadHandler(void *opaque, const uint8_t *buf, int size);
typedef int IOCanRWHandler(void *opaque);
typedef void IOHandler(void *opaque);

int qemu_set_fd_handler2(int fd,
                         IOCanRWHandler *fd_read_poll,
                         IOHandler *fd_read,
                         IOHandler *fd_write,
                         void *opaque);
int qemu_set_fd_handler(int fd,
                        IOHandler *fd_read,
                        IOHandler *fd_write,
                        void *opaque);

/* Polling handling */

/* return TRUE if no sleep should be done afterwards */
typedef int PollingFunc(void *opaque);

int qemu_add_polling_cb(PollingFunc *func, void *opaque);
void qemu_del_polling_cb(PollingFunc *func, void *opaque);

#ifdef _WIN32
/* Wait objects handling */
typedef void WaitObjectFunc(void *opaque);

int qemu_add_wait_object(HANDLE handle, WaitObjectFunc *func, void *opaque);
void qemu_del_wait_object(HANDLE handle, WaitObjectFunc *func, void *opaque);
#endif

typedef struct QEMUBH QEMUBH;

/* character device */

#define CHR_EVENT_BREAK 0 /* serial break char */
#define CHR_EVENT_FOCUS 1 /* focus to this terminal (modal input needed) */
#define CHR_EVENT_RESET 2 /* new connection established */


#define CHR_IOCTL_SERIAL_SET_PARAMS   1
typedef struct {
    int speed;
    int parity;
    int data_bits;
    int stop_bits;
} QEMUSerialSetParams;

#define CHR_IOCTL_SERIAL_SET_BREAK    2

#define CHR_IOCTL_PP_READ_DATA        3
#define CHR_IOCTL_PP_WRITE_DATA       4
#define CHR_IOCTL_PP_READ_CONTROL     5
#define CHR_IOCTL_PP_WRITE_CONTROL    6
#define CHR_IOCTL_PP_READ_STATUS      7
#define CHR_IOCTL_PP_EPP_READ_ADDR    8
#define CHR_IOCTL_PP_EPP_READ         9
#define CHR_IOCTL_PP_EPP_WRITE_ADDR  10
#define CHR_IOCTL_PP_EPP_WRITE       11

typedef void IOEventHandler(void *opaque, int event);

typedef struct CharDriverState {
    int (*chr_write)(struct CharDriverState *s, const uint8_t *buf, int len);
    void (*chr_update_read_handler)(struct CharDriverState *s);
    int (*chr_ioctl)(struct CharDriverState *s, int cmd, void *arg);
    IOEventHandler *chr_event;
    IOCanRWHandler *chr_can_read;
    IOReadHandler *chr_read;
    void *handler_opaque;
    void (*chr_send_event)(struct CharDriverState *chr, int event);
    void (*chr_close)(struct CharDriverState *chr);
    void *opaque;
<<<<<<< HEAD
=======
    int focus;
>>>>>>> 5632a7b7
    QEMUBH *bh;
} CharDriverState;

CharDriverState *qemu_chr_open(const char *filename);
void qemu_chr_printf(CharDriverState *s, const char *fmt, ...);
int qemu_chr_write(CharDriverState *s, const uint8_t *buf, int len);
void qemu_chr_send_event(CharDriverState *s, int event);
<<<<<<< HEAD
void qemu_chr_add_handlers(CharDriverState *s, 
                           IOCanRWHandler *fd_can_read, 
=======
void qemu_chr_add_handlers(CharDriverState *s,
                           IOCanRWHandler *fd_can_read,
>>>>>>> 5632a7b7
                           IOReadHandler *fd_read,
                           IOEventHandler *fd_event,
                           void *opaque);
int qemu_chr_ioctl(CharDriverState *s, int cmd, void *arg);
void qemu_chr_reset(CharDriverState *s);
int qemu_chr_can_read(CharDriverState *s);
void qemu_chr_read(CharDriverState *s, uint8_t *buf, int len);

/* consoles */

typedef struct DisplayState DisplayState;
typedef struct TextConsole TextConsole;

typedef void (*vga_hw_update_ptr)(void *);
typedef void (*vga_hw_invalidate_ptr)(void *);
typedef void (*vga_hw_screen_dump_ptr)(void *, const char *);

TextConsole *graphic_console_init(DisplayState *ds, vga_hw_update_ptr update,
                                  vga_hw_invalidate_ptr invalidate,
                                  vga_hw_screen_dump_ptr screen_dump,
                                  void *opaque);
void vga_hw_update(void);
void vga_hw_invalidate(void);
void vga_hw_screen_dump(const char *filename);

int is_graphic_console(void);
CharDriverState *text_console_init(DisplayState *ds, const char *p);
void console_select(unsigned int index);

/* vmchannel devices */

#define MAX_VMCHANNEL_DEVICES 4

/* serial ports */

#define MAX_SERIAL_PORTS 4

extern CharDriverState *serial_hds[MAX_SERIAL_PORTS];

/* parallel ports */

#define MAX_PARALLEL_PORTS 3

extern CharDriverState *parallel_hds[MAX_PARALLEL_PORTS];

struct ParallelIOArg {
    void *buffer;
    int count;
};

/* VLANs support */

typedef struct VLANClientState VLANClientState;

struct VLANClientState {
    IOReadHandler *fd_read;
    /* Packets may still be sent if this returns zero.  It's used to
       rate-limit the slirp code.  */
    IOCanRWHandler *fd_can_read;
    void *opaque;
    struct VLANClientState *next;
    struct VLANState *vlan;
    char info_str[256];
};

typedef struct VLANState {
    int id;
    VLANClientState *first_client;
    struct VLANState *next;
    unsigned int nb_guest_devs, nb_host_devs;
} VLANState;

VLANState *qemu_find_vlan(int id);
VLANClientState *qemu_new_vlan_client(VLANState *vlan,
                                      IOReadHandler *fd_read,
                                      IOCanRWHandler *fd_can_read,
                                      void *opaque);
int qemu_can_send_packet(VLANClientState *vc);
void qemu_send_packet(VLANClientState *vc, const uint8_t *buf, int size);
void qemu_handler_true(void *opaque);

void do_info_network(void);

/* TAP win32 */
int tap_win32_init(VLANState *vlan, const char *ifname);

/* NIC info */

#define MAX_NICS 8

typedef struct NICInfo {
    uint8_t macaddr[6];
    const char *model;
    VLANState *vlan;
} NICInfo;

extern int nb_nics;
extern NICInfo nd_table[MAX_NICS];

/* timers */

typedef struct QEMUClock QEMUClock;
typedef struct QEMUTimer QEMUTimer;
typedef void QEMUTimerCB(void *opaque);

/* The real time clock should be used only for stuff which does not
   change the virtual machine state, as it is run even if the virtual
   machine is stopped. The real time clock has a frequency of 1000
   Hz. */
extern QEMUClock *rt_clock;

/* The virtual clock is only run during the emulation. It is stopped
   when the virtual machine is stopped. Virtual timers use a high
   precision clock, usually cpu cycles (use ticks_per_sec). */
extern QEMUClock *vm_clock;

int64_t qemu_get_clock(QEMUClock *clock);

QEMUTimer *qemu_new_timer(QEMUClock *clock, QEMUTimerCB *cb, void *opaque);
void qemu_free_timer(QEMUTimer *ts);
void qemu_del_timer(QEMUTimer *ts);
void qemu_mod_timer(QEMUTimer *ts, int64_t expire_time);
int qemu_timer_pending(QEMUTimer *ts);

extern int64_t ticks_per_sec;

int64_t cpu_get_ticks(void);
void cpu_enable_ticks(void);
void cpu_disable_ticks(void);

/* VM Load/Save */

typedef struct QEMUFile QEMUFile;
<<<<<<< HEAD

typedef void (QEMUFilePutBufferFunc)(void *opaque, const uint8_t *buf, int64_t pos, int size);
typedef int (QEMUFileGetBufferFunc)(void *opaque, uint8_t *buf, int64_t pos, int size);
typedef void (QEMUFileCloseFunc)(void *opaque);

QEMUFile *qemu_fopen(void *opaque, QEMUFilePutBufferFunc *put_buffer,
		     QEMUFileGetBufferFunc *get_buffer, QEMUFileCloseFunc *close);
QEMUFile *qemu_fopen_file(const char *filename, const char *mode);
QEMUFile *qemu_fopen_fd(int fd);
=======

QEMUFile *qemu_fopen(const char *filename, const char *mode);
>>>>>>> 5632a7b7
void qemu_fflush(QEMUFile *f);
void qemu_fclose(QEMUFile *f);
void qemu_put_buffer(QEMUFile *f, const uint8_t *buf, int size);
void qemu_put_byte(QEMUFile *f, int v);
void qemu_put_be16(QEMUFile *f, unsigned int v);
void qemu_put_be32(QEMUFile *f, unsigned int v);
void qemu_put_be64(QEMUFile *f, uint64_t v);
int qemu_get_buffer(QEMUFile *f, uint8_t *buf, int size);
int qemu_get_byte(QEMUFile *f);
unsigned int qemu_get_be16(QEMUFile *f);
unsigned int qemu_get_be32(QEMUFile *f);
uint64_t qemu_get_be64(QEMUFile *f);

static inline void qemu_put_be64s(QEMUFile *f, const uint64_t *pv)
{
    qemu_put_be64(f, *pv);
}

static inline void qemu_put_be32s(QEMUFile *f, const uint32_t *pv)
{
    qemu_put_be32(f, *pv);
}

static inline void qemu_put_be16s(QEMUFile *f, const uint16_t *pv)
{
    qemu_put_be16(f, *pv);
}

static inline void qemu_put_8s(QEMUFile *f, const uint8_t *pv)
{
    qemu_put_byte(f, *pv);
}

static inline void qemu_get_be64s(QEMUFile *f, uint64_t *pv)
{
    *pv = qemu_get_be64(f);
}

static inline void qemu_get_be32s(QEMUFile *f, uint32_t *pv)
{
    *pv = qemu_get_be32(f);
}

static inline void qemu_get_be16s(QEMUFile *f, uint16_t *pv)
{
    *pv = qemu_get_be16(f);
}

static inline void qemu_get_8s(QEMUFile *f, uint8_t *pv)
{
    *pv = qemu_get_byte(f);
}

#if TARGET_LONG_BITS == 64
#define qemu_put_betl qemu_put_be64
#define qemu_get_betl qemu_get_be64
#define qemu_put_betls qemu_put_be64s
#define qemu_get_betls qemu_get_be64s
#else
#define qemu_put_betl qemu_put_be32
#define qemu_get_betl qemu_get_be32
#define qemu_put_betls qemu_put_be32s
#define qemu_get_betls qemu_get_be32s
#endif

int64_t qemu_ftell(QEMUFile *f);
int64_t qemu_fseek(QEMUFile *f, int64_t pos, int whence);

typedef void SaveStateHandler(QEMUFile *f, void *opaque);
typedef int LoadStateHandler(QEMUFile *f, void *opaque, int version_id);

<<<<<<< HEAD
int register_savevm(const char *idstr, 
                    int instance_id, 
=======
int register_savevm(const char *idstr,
                    int instance_id,
>>>>>>> 5632a7b7
                    int version_id,
                    SaveStateHandler *save_state,
                    LoadStateHandler *load_state,
                    void *opaque);
void qemu_get_timer(QEMUFile *f, QEMUTimer *ts);
void qemu_put_timer(QEMUFile *f, QEMUTimer *ts);

void cpu_save(QEMUFile *f, void *opaque);
int cpu_load(QEMUFile *f, void *opaque, int version_id);

void do_savevm(const char *name);
void do_loadvm(const char *name);
void do_delvm(const char *name);
void do_info_snapshots(void);

<<<<<<< HEAD
int qemu_live_savevm_state(QEMUFile *f);
int qemu_live_loadvm_state(QEMUFile *f);

=======
>>>>>>> 5632a7b7
/* bottom halves */
typedef void QEMUBHFunc(void *opaque);

QEMUBH *qemu_bh_new(QEMUBHFunc *cb, void *opaque);
void qemu_bh_schedule(QEMUBH *bh);
void qemu_bh_cancel(QEMUBH *bh);
void qemu_bh_delete(QEMUBH *bh);
int qemu_bh_poll(void);

/* block.c */
typedef struct BlockDriverState BlockDriverState;
typedef struct BlockDriver BlockDriver;

extern BlockDriver bdrv_raw;
extern BlockDriver bdrv_host_device;
extern BlockDriver bdrv_cow;
extern BlockDriver bdrv_qcow;
extern BlockDriver bdrv_vmdk;
extern BlockDriver bdrv_cloop;
extern BlockDriver bdrv_dmg;
extern BlockDriver bdrv_bochs;
extern BlockDriver bdrv_vpc;
extern BlockDriver bdrv_vvfat;
extern BlockDriver bdrv_qcow2;
<<<<<<< HEAD

typedef struct BlockDriverInfo {
    /* in bytes, 0 if irrelevant */
    int cluster_size; 
    /* offset at which the VM state can be saved (0 if not possible) */
    int64_t vm_state_offset; 
=======
extern BlockDriver bdrv_parallels;

typedef struct BlockDriverInfo {
    /* in bytes, 0 if irrelevant */
    int cluster_size;
    /* offset at which the VM state can be saved (0 if not possible) */
    int64_t vm_state_offset;
>>>>>>> 5632a7b7
} BlockDriverInfo;

typedef struct QEMUSnapshotInfo {
    char id_str[128]; /* unique snapshot id */
    /* the following fields are informative. They are not needed for
       the consistency of the snapshot */
    char name[256]; /* user choosen name */
    uint32_t vm_state_size; /* VM state info size */
    uint32_t date_sec; /* UTC date of the snapshot */
    uint32_t date_nsec;
    uint64_t vm_clock_nsec; /* VM clock relative to boot */
} QEMUSnapshotInfo;

<<<<<<< HEAD
typedef struct DiskIOStatistics {
    uint64_t read_byte_counter;
    uint64_t write_byte_counter;
}DiskIOStatistics;

=======
>>>>>>> 5632a7b7
#define BDRV_O_RDONLY      0x0000
#define BDRV_O_RDWR        0x0002
#define BDRV_O_ACCESS      0x0003
#define BDRV_O_CREAT       0x0004 /* create an empty file */
#define BDRV_O_SNAPSHOT    0x0008 /* open the file read only and save writes in a snapshot */
#define BDRV_O_FILE        0x0010 /* open as a raw file (do not try to
                                     use a disk image format on top of
                                     it (default for
                                     bdrv_file_open()) */

void bdrv_init(void);
BlockDriver *bdrv_find_format(const char *format_name);
int bdrv_create(BlockDriver *drv,
                const char *filename, int64_t size_in_sectors,
                const char *backing_file, int flags);
BlockDriverState *bdrv_new(const char *device_name);
void bdrv_delete(BlockDriverState *bs);
int bdrv_file_open(BlockDriverState **pbs, const char *filename, int flags);
int bdrv_open(BlockDriverState *bs, const char *filename, int flags);
int bdrv_open2(BlockDriverState *bs, const char *filename, int flags,
               BlockDriver *drv);
void bdrv_close(BlockDriverState *bs);
int bdrv_read(BlockDriverState *bs, int64_t sector_num,
              uint8_t *buf, int nb_sectors);
int bdrv_write(BlockDriverState *bs, int64_t sector_num,
               const uint8_t *buf, int nb_sectors);
<<<<<<< HEAD
int bdrv_pread(BlockDriverState *bs, int64_t offset, 
               void *buf, int count);
int bdrv_pwrite(BlockDriverState *bs, int64_t offset, 
=======
int bdrv_pread(BlockDriverState *bs, int64_t offset,
               void *buf, int count);
int bdrv_pwrite(BlockDriverState *bs, int64_t offset,
>>>>>>> 5632a7b7
                const void *buf, int count);
int bdrv_truncate(BlockDriverState *bs, int64_t offset);
int64_t bdrv_getlength(BlockDriverState *bs);
void bdrv_get_geometry(BlockDriverState *bs, int64_t *nb_sectors_ptr);
int bdrv_commit(BlockDriverState *bs);
void bdrv_set_boot_sector(BlockDriverState *bs, const uint8_t *data, int size);
<<<<<<< HEAD
void bdrv_flush_all(void);
=======
>>>>>>> 5632a7b7
/* async block I/O */
typedef struct BlockDriverAIOCB BlockDriverAIOCB;
typedef void BlockDriverCompletionFunc(void *opaque, int ret);

BlockDriverAIOCB *bdrv_aio_read(BlockDriverState *bs, int64_t sector_num,
                                uint8_t *buf, int nb_sectors,
                                BlockDriverCompletionFunc *cb, void *opaque);
BlockDriverAIOCB *bdrv_aio_write(BlockDriverState *bs, int64_t sector_num,
                                 const uint8_t *buf, int nb_sectors,
                                 BlockDriverCompletionFunc *cb, void *opaque);
void bdrv_aio_cancel(BlockDriverAIOCB *acb);

void qemu_aio_init(void);
void qemu_aio_poll(void);
void qemu_aio_flush(void);
void qemu_aio_wait_start(void);
void qemu_aio_wait(void);
void qemu_aio_wait_end(void);

<<<<<<< HEAD
=======
int qemu_key_check(BlockDriverState *bs, const char *name);

>>>>>>> 5632a7b7
/* Ensure contents are flushed to disk.  */
void bdrv_flush(BlockDriverState *bs);

#define BDRV_TYPE_HD     0
#define BDRV_TYPE_CDROM  1
#define BDRV_TYPE_FLOPPY 2
#define BIOS_ATA_TRANSLATION_AUTO   0
#define BIOS_ATA_TRANSLATION_NONE   1
#define BIOS_ATA_TRANSLATION_LBA    2
#define BIOS_ATA_TRANSLATION_LARGE  3
#define BIOS_ATA_TRANSLATION_RECHS  4

void bdrv_set_geometry_hint(BlockDriverState *bs,
                            int cyls, int heads, int secs);
void bdrv_set_type_hint(BlockDriverState *bs, int type);
void bdrv_set_translation_hint(BlockDriverState *bs, int translation);
void bdrv_get_geometry_hint(BlockDriverState *bs,
                            int *pcyls, int *pheads, int *psecs);
int bdrv_get_type_hint(BlockDriverState *bs);
int bdrv_get_translation_hint(BlockDriverState *bs);
int bdrv_is_removable(BlockDriverState *bs);
int bdrv_is_read_only(BlockDriverState *bs);
int bdrv_is_inserted(BlockDriverState *bs);
int bdrv_media_changed(BlockDriverState *bs);
int bdrv_is_locked(BlockDriverState *bs);
void bdrv_set_locked(BlockDriverState *bs, int locked);
void bdrv_eject(BlockDriverState *bs, int eject_flag);
<<<<<<< HEAD
void bdrv_set_change_cb(BlockDriverState *bs, 
=======
void bdrv_set_change_cb(BlockDriverState *bs,
>>>>>>> 5632a7b7
                        void (*change_cb)(void *opaque), void *opaque);
void bdrv_get_format(BlockDriverState *bs, char *buf, int buf_size);
void bdrv_info(void);
BlockDriverState *bdrv_find(const char *name);
void bdrv_iterate(void (*it)(void *opaque, const char *name), void *opaque);
int bdrv_is_encrypted(BlockDriverState *bs);
int bdrv_set_key(BlockDriverState *bs, const char *key);
void bdrv_iterate_format(void (*it)(void *opaque, const char *name),
                         void *opaque);
const char *bdrv_get_device_name(BlockDriverState *bs);
<<<<<<< HEAD
int bdrv_write_compressed(BlockDriverState *bs, int64_t sector_num, 
                          const uint8_t *buf, int nb_sectors);
int bdrv_get_info(BlockDriverState *bs, BlockDriverInfo *bdi);

void bdrv_get_backing_filename(BlockDriverState *bs, 
                               char *filename, int filename_size);
int bdrv_snapshot_create(BlockDriverState *bs, 
                         QEMUSnapshotInfo *sn_info);
int bdrv_snapshot_goto(BlockDriverState *bs, 
                       const char *snapshot_id);
int bdrv_snapshot_delete(BlockDriverState *bs, const char *snapshot_id);
int bdrv_snapshot_list(BlockDriverState *bs, 
=======
int bdrv_write_compressed(BlockDriverState *bs, int64_t sector_num,
                          const uint8_t *buf, int nb_sectors);
int bdrv_get_info(BlockDriverState *bs, BlockDriverInfo *bdi);

void bdrv_get_backing_filename(BlockDriverState *bs,
                               char *filename, int filename_size);
int bdrv_snapshot_create(BlockDriverState *bs,
                         QEMUSnapshotInfo *sn_info);
int bdrv_snapshot_goto(BlockDriverState *bs,
                       const char *snapshot_id);
int bdrv_snapshot_delete(BlockDriverState *bs, const char *snapshot_id);
int bdrv_snapshot_list(BlockDriverState *bs,
>>>>>>> 5632a7b7
                       QEMUSnapshotInfo **psn_info);
char *bdrv_snapshot_dump(char *buf, int buf_size, QEMUSnapshotInfo *sn);

char *get_human_readable_size(char *buf, int buf_size, int64_t size);
int path_is_absolute(const char *path);
void path_combine(char *dest, int dest_size,
                  const char *base_path,
                  const char *filename);

#ifndef QEMU_TOOL

<<<<<<< HEAD
typedef void QEMUMachineInitFunc(ram_addr_t ram_size, int vga_ram_size,
=======
typedef void QEMUMachineInitFunc(int ram_size, int vga_ram_size,
>>>>>>> 5632a7b7
                                 int boot_device,
             DisplayState *ds, const char **fd_filename, int snapshot,
             const char *kernel_filename, const char *kernel_cmdline,
             const char *initrd_filename, const char *cpu_model);

typedef struct QEMUMachine {
    const char *name;
    const char *desc;
    QEMUMachineInitFunc *init;
    struct QEMUMachine *next;
} QEMUMachine;

int qemu_register_machine(QEMUMachine *m);

typedef void SetIRQFunc(void *opaque, int irq_num, int level);

#if defined(TARGET_PPC)
void ppc_cpu_list (FILE *f, int (*cpu_fprintf)(FILE *f, const char *fmt, ...));
#endif

#if defined(TARGET_MIPS)
void mips_cpu_list (FILE *f, int (*cpu_fprintf)(FILE *f, const char *fmt, ...));
#endif

#include "hw/irq.h"

/* ISA bus */

extern target_phys_addr_t isa_mem_base;

typedef void (IOPortWriteFunc)(void *opaque, uint32_t address, uint32_t data);
typedef uint32_t (IOPortReadFunc)(void *opaque, uint32_t address);

int register_ioport_read(int start, int length, int size,
                         IOPortReadFunc *func, void *opaque);
int register_ioport_write(int start, int length, int size,
                          IOPortWriteFunc *func, void *opaque);
void isa_unassign_ioport(int start, int length);

void isa_mmio_init(target_phys_addr_t base, target_phys_addr_t size);

/* PCI bus */

extern target_phys_addr_t pci_mem_base;

typedef struct PCIBus PCIBus;
typedef struct PCIDevice PCIDevice;

typedef void PCIConfigWriteFunc(PCIDevice *pci_dev,
                                uint32_t address, uint32_t data, int len);
typedef uint32_t PCIConfigReadFunc(PCIDevice *pci_dev,
                                   uint32_t address, int len);
typedef void PCIMapIORegionFunc(PCIDevice *pci_dev, int region_num,
                                uint32_t addr, uint32_t size, int type);

#define PCI_ADDRESS_SPACE_MEM		0x00
#define PCI_ADDRESS_SPACE_IO		0x01
#define PCI_ADDRESS_SPACE_MEM_PREFETCH	0x08

typedef struct PCIIORegion {
    uint32_t addr; /* current PCI mapping address. -1 means not mapped */
    uint32_t size;
    uint8_t type;
    PCIMapIORegionFunc *map_func;
} PCIIORegion;

#define PCI_ROM_SLOT 6
#define PCI_NUM_REGIONS 7

#define PCI_DEVICES_MAX 64

#define PCI_VENDOR_ID		0x00	/* 16 bits */
#define PCI_DEVICE_ID		0x02	/* 16 bits */
#define PCI_COMMAND		0x04	/* 16 bits */
#define  PCI_COMMAND_IO		0x1	/* Enable response in I/O space */
#define  PCI_COMMAND_MEMORY	0x2	/* Enable response in Memory space */
#define PCI_CLASS_DEVICE        0x0a    /* Device class */
#define PCI_INTERRUPT_LINE	0x3c	/* 8 bits */
#define PCI_INTERRUPT_PIN	0x3d	/* 8 bits */
#define PCI_MIN_GNT		0x3e	/* 8 bits */
#define PCI_MAX_LAT		0x3f	/* 8 bits */

struct PCIDevice {
    /* PCI config space */
    uint8_t config[256];

    /* the following fields are read only */
    PCIBus *bus;
    int devfn;
    char name[64];
    PCIIORegion io_regions[PCI_NUM_REGIONS];

    /* do not access the following fields */
    PCIConfigReadFunc *config_read;
    PCIConfigWriteFunc *config_write;
    /* ??? This is a PC-specific hack, and should be removed.  */
    int irq_index;

<<<<<<< HEAD
=======
    /* IRQ objects for the INTA-INTD pins.  */
    qemu_irq *irq;

>>>>>>> 5632a7b7
    /* Current IRQ levels.  Used internally by the generic PCI code.  */
    int irq_state[4];
};

PCIDevice *pci_register_device(PCIBus *bus, const char *name,
                               int instance_size, int devfn,
                               PCIConfigReadFunc *config_read,
                               PCIConfigWriteFunc *config_write);

void pci_register_io_region(PCIDevice *pci_dev, int region_num,
                            uint32_t size, int type,
                            PCIMapIORegionFunc *map_func);

uint32_t pci_default_read_config(PCIDevice *d,
                                 uint32_t address, int len);
void pci_default_write_config(PCIDevice *d,
                              uint32_t address, uint32_t val, int len);
void pci_device_save(PCIDevice *s, QEMUFile *f);
int pci_device_load(PCIDevice *s, QEMUFile *f);

<<<<<<< HEAD
typedef void (*pci_set_irq_fn)(void *pic, int irq_num, int level);
typedef int (*pci_map_irq_fn)(PCIDevice *pci_dev, int irq_num);
PCIBus *pci_register_bus(pci_set_irq_fn set_irq, pci_map_irq_fn map_irq,
                         void *pic, int devfn_min, int nirq);
=======
typedef void (*pci_set_irq_fn)(qemu_irq *pic, int irq_num, int level);
typedef int (*pci_map_irq_fn)(PCIDevice *pci_dev, int irq_num);
PCIBus *pci_register_bus(pci_set_irq_fn set_irq, pci_map_irq_fn map_irq,
                         qemu_irq *pic, int devfn_min, int nirq);
>>>>>>> 5632a7b7

void pci_nic_init(PCIBus *bus, NICInfo *nd, int devfn);
void pci_data_write(void *opaque, uint32_t addr, uint32_t val, int len);
uint32_t pci_data_read(void *opaque, uint32_t addr, int len);
int pci_bus_num(PCIBus *s);
void pci_for_each_device(int bus_num, void (*fn)(PCIDevice *d));

void pci_info(void);
PCIBus *pci_bridge_init(PCIBus *bus, int devfn, uint32_t id,
                        pci_map_irq_fn map_irq, const char *name);
<<<<<<< HEAD

/* prep_pci.c */
PCIBus *pci_prep_init(void);

/* grackle_pci.c */
PCIBus *pci_grackle_init(uint32_t base, void *pic);

/* unin_pci.c */
PCIBus *pci_pmac_init(void *pic);

/* apb_pci.c */
PCIBus *pci_apb_init(target_ulong special_base, target_ulong mem_base,
                     void *pic);

PCIBus *pci_vpb_init(void *pic, int irq, int realview);

/* piix_pci.c */
PCIBus *i440fx_init(PCIDevice **pi440fx_state);
=======

/* prep_pci.c */
PCIBus *pci_prep_init(qemu_irq *pic);

/* grackle_pci.c */
PCIBus *pci_grackle_init(uint32_t base, qemu_irq *pic);

/* unin_pci.c */
PCIBus *pci_pmac_init(qemu_irq *pic);

/* apb_pci.c */
PCIBus *pci_apb_init(target_phys_addr_t special_base, target_phys_addr_t mem_base,
                     qemu_irq *pic);

PCIBus *pci_vpb_init(qemu_irq *pic, int irq, int realview);

/* piix_pci.c */
PCIBus *i440fx_init(PCIDevice **pi440fx_state, qemu_irq *pic);
>>>>>>> 5632a7b7
void i440fx_set_smm(PCIDevice *d, int val);
int piix3_init(PCIBus *bus, int devfn);
void i440fx_init_memory_mappings(PCIDevice *d);

int piix4_init(PCIBus *bus, int devfn);

/* openpic.c */
/* OpenPIC have 5 outputs per CPU connected and one IRQ out single output */
enum {
    OPENPIC_OUTPUT_INT = 0, /* IRQ                       */
    OPENPIC_OUTPUT_CINT,    /* critical IRQ              */
    OPENPIC_OUTPUT_MCK,     /* Machine check event       */
    OPENPIC_OUTPUT_DEBUG,   /* Inconditional debug event */
    OPENPIC_OUTPUT_RESET,   /* Core reset event          */
    OPENPIC_OUTPUT_NB,
};
qemu_irq *openpic_init (PCIBus *bus, int *pmem_index, int nb_cpus,
                        qemu_irq **irqs, qemu_irq irq_out);

/* heathrow_pic.c */
qemu_irq *heathrow_pic_init(int *pmem_index);

/* gt64xxx.c */
PCIBus *pci_gt64120_init(qemu_irq *pic);

/* gt64xxx.c */
PCIBus *pci_gt64120_init(void *pic);

#ifdef HAS_AUDIO
struct soundhw {
    const char *name;
    const char *descr;
    int enabled;
    int isa;
    union {
        int (*init_isa) (AudioState *s, qemu_irq *pic);
        int (*init_pci) (PCIBus *bus, AudioState *s);
    } init;
};

extern struct soundhw soundhw[];
#endif

/* vga.c */

<<<<<<< HEAD
#define VGA_RAM_SIZE (8192 * 1024)
=======
#ifndef TARGET_SPARC
#define VGA_RAM_SIZE (8192 * 1024)
#else
#define VGA_RAM_SIZE (9 * 1024 * 1024)
#endif
>>>>>>> 5632a7b7

struct DisplayState {
    uint8_t *data;
    int linesize;
    int depth;
    int bgr; /* BGR color order instead of RGB. Only valid for depth == 32 */
    int width;
    int height;
    void *opaque;
    QEMUTimer *gui_timer;

    void (*dpy_update)(struct DisplayState *s, int x, int y, int w, int h);
    void (*dpy_resize)(struct DisplayState *s, int w, int h);
    void (*dpy_refresh)(struct DisplayState *s);
    void (*dpy_copy)(struct DisplayState *s, int src_x, int src_y,
                     int dst_x, int dst_y, int w, int h);
    void (*dpy_fill)(struct DisplayState *s, int x, int y,
                     int w, int h, uint32_t c);
    void (*mouse_set)(int x, int y, int on);
    void (*cursor_define)(int width, int height, int bpp, int hot_x, int hot_y,
                          uint8_t *image, uint8_t *mask);
};

static inline void dpy_update(DisplayState *s, int x, int y, int w, int h)
{
    s->dpy_update(s, x, y, w, h);
}

static inline void dpy_resize(DisplayState *s, int w, int h)
{
    s->dpy_resize(s, w, h);
}

<<<<<<< HEAD
int isa_vga_init(DisplayState *ds, uint8_t *vga_ram_base, 
                 unsigned long vga_ram_offset, int vga_ram_size);
int pci_vga_init(PCIBus *bus, DisplayState *ds, uint8_t *vga_ram_base, 
                 unsigned long vga_ram_offset, int vga_ram_size,
                 unsigned long vga_bios_offset, int vga_bios_size);
=======
int isa_vga_init(DisplayState *ds, uint8_t *vga_ram_base,
                 unsigned long vga_ram_offset, int vga_ram_size);
int pci_vga_init(PCIBus *bus, DisplayState *ds, uint8_t *vga_ram_base,
                 unsigned long vga_ram_offset, int vga_ram_size,
                 unsigned long vga_bios_offset, int vga_bios_size);
int isa_vga_mm_init(DisplayState *ds, uint8_t *vga_ram_base,
                    unsigned long vga_ram_offset, int vga_ram_size,
                    target_phys_addr_t vram_base, target_phys_addr_t ctrl_base,
                    int it_shift);
>>>>>>> 5632a7b7

/* cirrus_vga.c */
void pci_cirrus_vga_init(PCIBus *bus, DisplayState *ds, uint8_t *vga_ram_base,
                         unsigned long vga_ram_offset, int vga_ram_size);
void isa_cirrus_vga_init(DisplayState *ds, uint8_t *vga_ram_base,
                         unsigned long vga_ram_offset, int vga_ram_size);

/* vmware_vga.c */
void pci_vmsvga_init(PCIBus *bus, DisplayState *ds, uint8_t *vga_ram_base,
                     unsigned long vga_ram_offset, int vga_ram_size);

/* sdl.c */
void sdl_display_init(DisplayState *ds, int full_screen, int no_frame);

/* cocoa.m */
void cocoa_display_init(DisplayState *ds, int full_screen);

/* vnc.c */
<<<<<<< HEAD
void vnc_display_init(DisplayState *ds, const char *display);
=======
void vnc_display_init(DisplayState *ds);
void vnc_display_close(DisplayState *ds);
int vnc_display_open(DisplayState *ds, const char *display);
int vnc_display_password(DisplayState *ds, const char *password);
>>>>>>> 5632a7b7
void do_info_vnc(void);

/* x_keymap.c */
extern uint8_t _translate_keycode(const int key);

/* ide.c */
#define MAX_DISKS 4

extern BlockDriverState *bs_table[MAX_DISKS + 1];
<<<<<<< HEAD
=======
extern BlockDriverState *sd_bdrv;
extern BlockDriverState *mtd_bdrv;
>>>>>>> 5632a7b7

void isa_ide_init(int iobase, int iobase2, qemu_irq irq,
                  BlockDriverState *hd0, BlockDriverState *hd1);
void pci_cmd646_ide_init(PCIBus *bus, BlockDriverState **hd_table,
                         int secondary_ide_enabled);
<<<<<<< HEAD
void pci_piix3_ide_init(PCIBus *bus, BlockDriverState **hd_table, int devfn);
int pmac_ide_init (BlockDriverState **hd_table,
                   SetIRQFunc *set_irq, void *irq_opaque, int irq);
=======
void pci_piix3_ide_init(PCIBus *bus, BlockDriverState **hd_table, int devfn,
                        qemu_irq *pic);
void pci_piix4_ide_init(PCIBus *bus, BlockDriverState **hd_table, int devfn,
                        qemu_irq *pic);
int pmac_ide_init (BlockDriverState **hd_table, qemu_irq irq);

/* cdrom.c */
int cdrom_read_toc(int nb_sectors, uint8_t *buf, int msf, int start_track);
int cdrom_read_toc_raw(int nb_sectors, uint8_t *buf, int msf, int session_num);

/* ds1225y.c */
typedef struct ds1225y_t ds1225y_t;
ds1225y_t *ds1225y_init(target_phys_addr_t mem_base, const char *filename);
>>>>>>> 5632a7b7

/* cdrom.c */
int cdrom_read_toc(int nb_sectors, uint8_t *buf, int msf, int start_track);
int cdrom_read_toc_raw(int nb_sectors, uint8_t *buf, int msf, int session_num);

/* es1370.c */
int es1370_init (PCIBus *bus, AudioState *s);

/* sb16.c */
int SB16_init (AudioState *s, qemu_irq *pic);

/* adlib.c */
int Adlib_init (AudioState *s, qemu_irq *pic);

/* gus.c */
int GUS_init (AudioState *s, qemu_irq *pic);

/* dma.c */
typedef int (*DMA_transfer_handler) (void *opaque, int nchan, int pos, int size);
int DMA_get_channel_mode (int nchan);
int DMA_read_memory (int nchan, void *buf, int pos, int size);
int DMA_write_memory (int nchan, void *buf, int pos, int size);
void DMA_hold_DREQ (int nchan);
void DMA_release_DREQ (int nchan);
void DMA_schedule(int nchan);
void DMA_run (void);
void DMA_init (int high_page_enable);
void DMA_register_channel (int nchan,
                           DMA_transfer_handler transfer_handler,
                           void *opaque);
/* fdc.c */
#define MAX_FD 2
extern BlockDriverState *fd_table[MAX_FD];

typedef struct fdctrl_t fdctrl_t;

fdctrl_t *fdctrl_init (qemu_irq irq, int dma_chann, int mem_mapped,
                       target_phys_addr_t io_base,
                       BlockDriverState **fds);
int fdctrl_get_drive_type(fdctrl_t *fdctrl, int drive_num);

/* eepro100.c */

void pci_i82551_init(PCIBus *bus, NICInfo *nd, int devfn);
void pci_i82557b_init(PCIBus *bus, NICInfo *nd, int devfn);
void pci_i82559er_init(PCIBus *bus, NICInfo *nd, int devfn);

/* ne2000.c */

<<<<<<< HEAD
void isa_ne2000_init(int base, int irq, NICInfo *nd);
=======
void isa_ne2000_init(int base, qemu_irq irq, NICInfo *nd);
>>>>>>> 5632a7b7
void pci_ne2000_init(PCIBus *bus, NICInfo *nd, int devfn);

/* rtl8139.c */

void pci_rtl8139_init(PCIBus *bus, NICInfo *nd, int devfn);

/* pcnet.c */

void pci_pcnet_init(PCIBus *bus, NICInfo *nd, int devfn);
<<<<<<< HEAD
void pcnet_h_reset(void *opaque);
void *lance_init(NICInfo *nd, uint32_t leaddr, void *dma_opaque);

=======
void lance_init(NICInfo *nd, target_phys_addr_t leaddr, void *dma_opaque,
                qemu_irq irq, qemu_irq *reset);

/* vmmouse.c */
void *vmmouse_init(void *m);

/* vmport.c */
#ifdef TARGET_I386
void vmport_init(CPUState *env);
void vmport_register(unsigned char command, IOPortReadFunc *func, void *opaque);
#endif
>>>>>>> 5632a7b7

/* pckbd.c */

void i8042_init(qemu_irq kbd_irq, qemu_irq mouse_irq, uint32_t io_base);
void i8042_mm_init(qemu_irq kbd_irq, qemu_irq mouse_irq,
                   target_phys_addr_t base, int it_shift);

/* mc146818rtc.c */

typedef struct RTCState RTCState;

RTCState *rtc_init(int base, qemu_irq irq);
RTCState *rtc_mm_init(target_phys_addr_t base, int it_shift, qemu_irq irq);
void rtc_set_memory(RTCState *s, int addr, int val);
void rtc_set_date(RTCState *s, const struct tm *tm);

/* serial.c */

typedef struct SerialState SerialState;
SerialState *serial_init(int base, qemu_irq irq, CharDriverState *chr);
SerialState *serial_mm_init (target_phys_addr_t base, int it_shift,
                             qemu_irq irq, CharDriverState *chr,
                             int ioregister);
uint32_t serial_mm_readb (void *opaque, target_phys_addr_t addr);
void serial_mm_writeb (void *opaque, target_phys_addr_t addr, uint32_t value);
uint32_t serial_mm_readw (void *opaque, target_phys_addr_t addr);
void serial_mm_writew (void *opaque, target_phys_addr_t addr, uint32_t value);
uint32_t serial_mm_readl (void *opaque, target_phys_addr_t addr);
void serial_mm_writel (void *opaque, target_phys_addr_t addr, uint32_t value);

/* parallel.c */

typedef struct ParallelState ParallelState;
ParallelState *parallel_init(int base, qemu_irq irq, CharDriverState *chr);
ParallelState *parallel_mm_init(target_phys_addr_t base, int it_shift, qemu_irq irq, CharDriverState *chr);

/* i8259.c */

typedef struct PicState2 PicState2;
extern PicState2 *isa_pic;
void pic_set_irq(int irq, int level);
void pic_set_irq_new(void *opaque, int irq, int level);
qemu_irq *i8259_init(qemu_irq parent_irq);
void pic_set_alt_irq_func(PicState2 *s, SetIRQFunc *alt_irq_func,
                          void *alt_irq_opaque);
int pic_read_irq(PicState2 *s);
void pic_update_irq(PicState2 *s);
uint32_t pic_intack_read(PicState2 *s);
void pic_info(void);
void irq_info(void);

/* APIC */
typedef struct IOAPICState IOAPICState;

int apic_init(CPUState *env);
int apic_get_interrupt(CPUState *env);
int apic_accept_pic_intr(CPUState *env);
IOAPICState *ioapic_init(void);
void ioapic_set_irq(void *opaque, int vector, int level);

/* i8254.c */

#define PIT_FREQ 1193182

typedef struct PITState PITState;

PITState *pit_init(int base, qemu_irq irq);
void pit_set_gate(PITState *pit, int channel, int val);
int pit_get_gate(PITState *pit, int channel);
int pit_get_initial_count(PITState *pit, int channel);
int pit_get_mode(PITState *pit, int channel);
int pit_get_out(PITState *pit, int channel, int64_t current_time);

/* jazz_led.c */
extern void jazz_led_init(DisplayState *ds, target_phys_addr_t base);

/* pcspk.c */
void pcspk_init(PITState *);
int pcspk_audio_init(AudioState *, qemu_irq *pic);

#include "hw/i2c.h"

#include "hw/smbus.h"

/* acpi.c */
extern int acpi_enabled;
i2c_bus *piix4_pm_init(PCIBus *bus, int devfn, uint32_t smb_io_base);
void piix4_smbus_register_device(SMBusDevice *dev, uint8_t addr);
void acpi_bios_init(void);

#include "hw/smbus.h"

/* acpi.c */
extern int acpi_enabled;
void piix4_pm_init(PCIBus *bus, int devfn);
void piix4_smbus_register_device(SMBusDevice *dev, uint8_t addr);
void acpi_bios_init(void);

/* smbus_eeprom.c */
SMBusDevice *smbus_eeprom_device_init(uint8_t addr, uint8_t *buf);

/* pc.c */
extern QEMUMachine pc_machine;
extern QEMUMachine isapc_machine;
extern int fd_bootchk;

void ioport_set_a20(int enable);
int ioport_get_a20(void);

/* ppc.c */
extern QEMUMachine prep_machine;
extern QEMUMachine core99_machine;
extern QEMUMachine heathrow_machine;
extern QEMUMachine ref405ep_machine;
extern QEMUMachine taihu_machine;

/* mips_r4k.c */
extern QEMUMachine mips_machine;

/* mips_malta.c */
extern QEMUMachine mips_malta_machine;

<<<<<<< HEAD
/* mips_int */
extern void cpu_mips_irq_request(void *opaque, int irq, int level);
=======
/* mips_int.c */
extern void cpu_mips_irq_init_cpu(CPUState *env);

/* mips_pica61.c */
extern QEMUMachine mips_pica61_machine;
>>>>>>> 5632a7b7

/* mips_timer.c */
extern void cpu_mips_clock_init(CPUState *);
extern void cpu_mips_irqctrl_init (void);

/* shix.c */
extern QEMUMachine shix_machine;

/* r2d.c */
extern QEMUMachine r2d_machine;

#ifdef TARGET_PPC
/* PowerPC hardware exceptions management helpers */
typedef void (*clk_setup_cb)(void *opaque, uint32_t freq);
typedef struct clk_setup_t clk_setup_t;
struct clk_setup_t {
    clk_setup_cb cb;
    void *opaque;
};
static inline void clk_setup (clk_setup_t *clk, uint32_t freq)
{
    if (clk->cb != NULL)
        (*clk->cb)(clk->opaque, freq);
}

clk_setup_cb cpu_ppc_tb_init (CPUState *env, uint32_t freq);
/* Embedded PowerPC DCR management */
typedef target_ulong (*dcr_read_cb)(void *opaque, int dcrn);
typedef void (*dcr_write_cb)(void *opaque, int dcrn, target_ulong val);
int ppc_dcr_init (CPUState *env, int (*dcr_read_error)(int dcrn),
                  int (*dcr_write_error)(int dcrn));
int ppc_dcr_register (CPUState *env, int dcrn, void *opaque,
                      dcr_read_cb drc_read, dcr_write_cb dcr_write);
clk_setup_cb ppc_emb_timers_init (CPUState *env, uint32_t freq);
/* Embedded PowerPC reset */
void ppc40x_core_reset (CPUState *env);
void ppc40x_chip_reset (CPUState *env);
void ppc40x_system_reset (CPUState *env);
#endif
void PREP_debug_write (void *opaque, uint32_t addr, uint32_t val);

extern CPUWriteMemoryFunc *PPC_io_write[];
extern CPUReadMemoryFunc *PPC_io_read[];
void PPC_debug_write (void *opaque, uint32_t addr, uint32_t val);

/* sun4m.c */
<<<<<<< HEAD
extern QEMUMachine sun4m_machine;
void pic_set_irq_cpu(int irq, int level, unsigned int cpu);

/* iommu.c */
void *iommu_init(uint32_t addr);
=======
extern QEMUMachine ss5_machine, ss10_machine;

/* iommu.c */
void *iommu_init(target_phys_addr_t addr);
>>>>>>> 5632a7b7
void sparc_iommu_memory_rw(void *opaque, target_phys_addr_t addr,
                                 uint8_t *buf, int len, int is_write);
static inline void sparc_iommu_memory_read(void *opaque,
                                           target_phys_addr_t addr,
                                           uint8_t *buf, int len)
{
    sparc_iommu_memory_rw(opaque, addr, buf, len, 0);
}

static inline void sparc_iommu_memory_write(void *opaque,
                                            target_phys_addr_t addr,
                                            uint8_t *buf, int len)
{
    sparc_iommu_memory_rw(opaque, addr, buf, len, 1);
}

/* tcx.c */
void tcx_init(DisplayState *ds, target_phys_addr_t addr, uint8_t *vram_base,
              unsigned long vram_offset, int vram_size, int width, int height,
              int depth);

/* slavio_intctl.c */
void *slavio_intctl_init(target_phys_addr_t addr, target_phys_addr_t addrg,
                         const uint32_t *intbit_to_level,
                         qemu_irq **irq, qemu_irq **cpu_irq,
                         qemu_irq **parent_irq, unsigned int cputimer);
void slavio_pic_info(void *opaque);
void slavio_irq_info(void *opaque);

/* loader.c */
int get_image_size(const char *filename);
int load_image(const char *filename, uint8_t *addr);
int load_elf(const char *filename, int64_t virt_to_phys_addend,
             uint64_t *pentry, uint64_t *lowaddr, uint64_t *highaddr);
int load_aout(const char *filename, uint8_t *addr);
int load_uboot(const char *filename, target_ulong *ep, int *is_linux);

/* slavio_timer.c */
void slavio_timer_init(target_phys_addr_t addr, qemu_irq irq, int mode);

/* slavio_serial.c */
SerialState *slavio_serial_init(target_phys_addr_t base, qemu_irq irq,
                                CharDriverState *chr1, CharDriverState *chr2);
void slavio_serial_ms_kbd_init(target_phys_addr_t base, qemu_irq irq);

/* slavio_misc.c */
void *slavio_misc_init(target_phys_addr_t base, target_phys_addr_t power_base,
                       qemu_irq irq);
void slavio_set_power_fail(void *opaque, int power_failing);

/* esp.c */
void esp_scsi_attach(void *opaque, BlockDriverState *bd, int id);
<<<<<<< HEAD
void *esp_init(BlockDriverState **bd, uint32_t espaddr, void *dma_opaque);
void esp_reset(void *opaque);

/* sparc32_dma.c */
void *sparc32_dma_init(uint32_t daddr, int espirq, int leirq, void *iommu,
                       void *intctl);
void ledma_set_irq(void *opaque, int isr);
void ledma_memory_read(void *opaque, target_phys_addr_t addr, 
                       uint8_t *buf, int len, int do_bswap);
void ledma_memory_write(void *opaque, target_phys_addr_t addr, 
                        uint8_t *buf, int len, int do_bswap);
void espdma_raise_irq(void *opaque);
void espdma_clear_irq(void *opaque);
void espdma_memory_read(void *opaque, uint8_t *buf, int len);
void espdma_memory_write(void *opaque, uint8_t *buf, int len);
void sparc32_dma_set_reset_data(void *opaque, void *esp_opaque,
                                void *lance_opaque);
=======
void *esp_init(BlockDriverState **bd, target_phys_addr_t espaddr,
               void *dma_opaque, qemu_irq irq, qemu_irq *reset);

/* sparc32_dma.c */
void *sparc32_dma_init(target_phys_addr_t daddr, qemu_irq parent_irq,
                       void *iommu, qemu_irq **dev_irq, qemu_irq **reset);
void ledma_memory_read(void *opaque, target_phys_addr_t addr,
                       uint8_t *buf, int len, int do_bswap);
void ledma_memory_write(void *opaque, target_phys_addr_t addr,
                        uint8_t *buf, int len, int do_bswap);
void espdma_memory_read(void *opaque, uint8_t *buf, int len);
void espdma_memory_write(void *opaque, uint8_t *buf, int len);
>>>>>>> 5632a7b7

/* cs4231.c */
void cs_init(target_phys_addr_t base, int irq, void *intctl);

/* sun4u.c */
extern QEMUMachine sun4u_machine;

/* NVRAM helpers */
#include "hw/m48t59.h"

void NVRAM_set_byte (m48t59_t *nvram, uint32_t addr, uint8_t value);
uint8_t NVRAM_get_byte (m48t59_t *nvram, uint32_t addr);
void NVRAM_set_word (m48t59_t *nvram, uint32_t addr, uint16_t value);
uint16_t NVRAM_get_word (m48t59_t *nvram, uint32_t addr);
void NVRAM_set_lword (m48t59_t *nvram, uint32_t addr, uint32_t value);
uint32_t NVRAM_get_lword (m48t59_t *nvram, uint32_t addr);
void NVRAM_set_string (m48t59_t *nvram, uint32_t addr,
                       const unsigned char *str, uint32_t max);
int NVRAM_get_string (m48t59_t *nvram, uint8_t *dst, uint16_t addr, int max);
void NVRAM_set_crc (m48t59_t *nvram, uint32_t addr,
                    uint32_t start, uint32_t count);
int PPC_NVRAM_set_params (m48t59_t *nvram, uint16_t NVRAM_size,
                          const unsigned char *arch,
                          uint32_t RAM_size, int boot_device,
                          uint32_t kernel_image, uint32_t kernel_size,
                          const char *cmdline,
                          uint32_t initrd_image, uint32_t initrd_size,
                          uint32_t NVRAM_image,
                          int width, int height, int depth);

/* adb.c */

#define MAX_ADB_DEVICES 16

#define ADB_MAX_OUT_LEN 16

typedef struct ADBDevice ADBDevice;

/* hypercall.c */

void pci_hypercall_init(PCIBus *bus);
void vmchannel_init(CharDriverState *hd, uint32_t deviceid, uint32_t index);

/* buf = NULL means polling */
typedef int ADBDeviceRequest(ADBDevice *d, uint8_t *buf_out,
                              const uint8_t *buf, int len);
typedef int ADBDeviceReset(ADBDevice *d);

struct ADBDevice {
    struct ADBBusState *bus;
    int devaddr;
    int handler;
    ADBDeviceRequest *devreq;
    ADBDeviceReset *devreset;
    void *opaque;
};

typedef struct ADBBusState {
    ADBDevice devices[MAX_ADB_DEVICES];
    int nb_devices;
    int poll_index;
} ADBBusState;

int adb_request(ADBBusState *s, uint8_t *buf_out,
                const uint8_t *buf, int len);
int adb_poll(ADBBusState *s, uint8_t *buf_out);

ADBDevice *adb_register_device(ADBBusState *s, int devaddr,
                               ADBDeviceRequest *devreq,
                               ADBDeviceReset *devreset,
                               void *opaque);
void adb_kbd_init(ADBBusState *bus);
void adb_mouse_init(ADBBusState *bus);

/* cuda.c */

extern ADBBusState adb_bus;
int cuda_init(qemu_irq irq);

#include "hw/usb.h"

/* usb ports of the VM */

void qemu_register_usb_port(USBPort *port, void *opaque, int index,
                            usb_attachfn attach);

#define VM_USB_HUB_SIZE 8

void do_usb_add(const char *devname);
void do_usb_del(const char *devname);
void usb_info(void);

/* scsi-disk.c */
enum scsi_reason {
    SCSI_REASON_DONE, /* Command complete.  */
    SCSI_REASON_DATA  /* Transfer complete, more data required.  */
};

typedef struct SCSIDevice SCSIDevice;
typedef void (*scsi_completionfn)(void *opaque, int reason, uint32_t tag,
                                  uint32_t arg);

SCSIDevice *scsi_disk_init(BlockDriverState *bdrv,
                           int tcq,
                           scsi_completionfn completion,
                           void *opaque);
void scsi_disk_destroy(SCSIDevice *s);

int32_t scsi_send_command(SCSIDevice *s, uint32_t tag, uint8_t *buf, int lun);
/* SCSI data transfers are asynchrnonous.  However, unlike the block IO
   layer the completion routine may be called directly by
   scsi_{read,write}_data.  */
void scsi_read_data(SCSIDevice *s, uint32_t tag);
int scsi_write_data(SCSIDevice *s, uint32_t tag);
void scsi_cancel_io(SCSIDevice *s, uint32_t tag);
uint8_t *scsi_get_buf(SCSIDevice *s, uint32_t tag);

/* lsi53c895a.c */
void lsi_scsi_attach(void *opaque, BlockDriverState *bd, int id);
void *lsi_scsi_init(PCIBus *bus, int devfn);

/* integratorcp.c */
extern QEMUMachine integratorcp_machine;

/* versatilepb.c */
extern QEMUMachine versatilepb_machine;
extern QEMUMachine versatileab_machine;

/* realview.c */
extern QEMUMachine realview_machine;

<<<<<<< HEAD
=======
/* spitz.c */
extern QEMUMachine akitapda_machine;
extern QEMUMachine spitzpda_machine;
extern QEMUMachine borzoipda_machine;
extern QEMUMachine terrierpda_machine;

/* palm.c */
extern QEMUMachine palmte_machine;

>>>>>>> 5632a7b7
/* ps2.c */
void *ps2_kbd_init(void (*update_irq)(void *, int), void *update_arg);
void *ps2_mouse_init(void (*update_irq)(void *, int), void *update_arg);
void ps2_write_mouse(void *, int val);
void ps2_write_keyboard(void *, int val);
uint32_t ps2_read_data(void *);
void ps2_queue(void *, int b);
void ps2_keyboard_set_translation(void *opaque, int mode);
void ps2_mouse_fake_event(void *opaque);

/* smc91c111.c */
void smc91c111_init(NICInfo *, uint32_t, qemu_irq);

/* pl031.c */
void pl031_init(uint32_t base, qemu_irq irq);

/* pl110.c */
void *pl110_init(DisplayState *ds, uint32_t base, qemu_irq irq, int);

/* pl011.c */
void pl011_init(uint32_t base, qemu_irq irq, CharDriverState *chr);

/* pl050.c */
void pl050_init(uint32_t base, qemu_irq irq, int is_mouse);

/* pl080.c */
<<<<<<< HEAD
void *pl080_init(uint32_t base, void *pic, int irq, int nchannels);
=======
void *pl080_init(uint32_t base, qemu_irq irq, int nchannels);

/* pl181.c */
void pl181_init(uint32_t base, BlockDriverState *bd,
                qemu_irq irq0, qemu_irq irq1);
>>>>>>> 5632a7b7

/* pl190.c */
qemu_irq *pl190_init(uint32_t base, qemu_irq irq, qemu_irq fiq);

/* arm-timer.c */
void sp804_init(uint32_t base, qemu_irq irq);
void icp_pit_init(uint32_t base, qemu_irq *pic, int irq);

/* arm_sysctl.c */
void arm_sysctl_init(uint32_t base, uint32_t sys_id);

/* arm_gic.c */
qemu_irq *arm_gic_init(uint32_t base, qemu_irq parent_irq);

/* arm_sysctl.c */
void arm_sysctl_init(uint32_t base, uint32_t sys_id);

/* arm_gic.c */
void *arm_gic_init(uint32_t base, void *parent, int parent_irq);

/* arm_boot.c */

void arm_load_kernel(CPUState *env, int ram_size, const char *kernel_filename,
                     const char *kernel_cmdline, const char *initrd_filename,
                     int board_id, target_phys_addr_t loader_start);

/* sh7750.c */
struct SH7750State;

struct SH7750State *sh7750_init(CPUState * cpu);

typedef struct {
    /* The callback will be triggered if any of the designated lines change */
    uint16_t portamask_trigger;
    uint16_t portbmask_trigger;
    /* Return 0 if no action was taken */
    int (*port_change_cb) (uint16_t porta, uint16_t portb,
			   uint16_t * periph_pdtra,
			   uint16_t * periph_portdira,
			   uint16_t * periph_pdtrb,
			   uint16_t * periph_portdirb);
} sh7750_io_device;

int sh7750_register_io_device(struct SH7750State *s,
			      sh7750_io_device * device);
/* sh_timer.c */
#define TMU012_FEAT_TOCR   (1 << 0)
#define TMU012_FEAT_3CHAN  (1 << 1)
#define TMU012_FEAT_EXTCLK (1 << 2)
void tmu012_init(uint32_t base, int feat, uint32_t freq);

/* sh_serial.c */
#define SH_SERIAL_FEAT_SCIF (1 << 0)
void sh_serial_init (target_phys_addr_t base, int feat,
		     uint32_t freq, CharDriverState *chr);

/* tc58128.c */
int tc58128_init(struct SH7750State *s, char *zone1, char *zone2);

/* NOR flash devices */
<<<<<<< HEAD
typedef struct pflash_t pflash_t;

pflash_t *pflash_register (target_ulong base, ram_addr_t off,
                           BlockDriverState *bs,
                           target_ulong sector_len, int nb_blocs, int width,
                           uint16_t id0, uint16_t id1, 
                           uint16_t id2, uint16_t id3);

=======
#define MAX_PFLASH 4
extern BlockDriverState *pflash_table[MAX_PFLASH];
typedef struct pflash_t pflash_t;

pflash_t *pflash_register (target_phys_addr_t base, ram_addr_t off,
                           BlockDriverState *bs,
                           uint32_t sector_len, int nb_blocs, int width,
                           uint16_t id0, uint16_t id1,
                           uint16_t id2, uint16_t id3);

/* nand.c */
struct nand_flash_s;
struct nand_flash_s *nand_init(int manf_id, int chip_id);
void nand_done(struct nand_flash_s *s);
void nand_setpins(struct nand_flash_s *s,
                int cle, int ale, int ce, int wp, int gnd);
void nand_getpins(struct nand_flash_s *s, int *rb);
void nand_setio(struct nand_flash_s *s, uint8_t value);
uint8_t nand_getio(struct nand_flash_s *s);

#define NAND_MFR_TOSHIBA	0x98
#define NAND_MFR_SAMSUNG	0xec
#define NAND_MFR_FUJITSU	0x04
#define NAND_MFR_NATIONAL	0x8f
#define NAND_MFR_RENESAS	0x07
#define NAND_MFR_STMICRO	0x20
#define NAND_MFR_HYNIX		0xad
#define NAND_MFR_MICRON		0x2c

/* ecc.c */
struct ecc_state_s {
    uint8_t cp;		/* Column parity */
    uint16_t lp[2];	/* Line parity */
    uint16_t count;
};

uint8_t ecc_digest(struct ecc_state_s *s, uint8_t sample);
void ecc_reset(struct ecc_state_s *s);
void ecc_put(QEMUFile *f, struct ecc_state_s *s);
void ecc_get(QEMUFile *f, struct ecc_state_s *s);

/* GPIO */
typedef void (*gpio_handler_t)(int line, int level, void *opaque);

/* ads7846.c */
struct ads7846_state_s;
uint32_t ads7846_read(void *opaque);
void ads7846_write(void *opaque, uint32_t value);
struct ads7846_state_s *ads7846_init(qemu_irq penirq);

/* max111x.c */
struct max111x_s;
uint32_t max111x_read(void *opaque);
void max111x_write(void *opaque, uint32_t value);
struct max111x_s *max1110_init(qemu_irq cb);
struct max111x_s *max1111_init(qemu_irq cb);
void max111x_set_input(struct max111x_s *s, int line, uint8_t value);

/* PCMCIA/Cardbus */

struct pcmcia_socket_s {
    qemu_irq irq;
    int attached;
    const char *slot_string;
    const char *card_string;
};

void pcmcia_socket_register(struct pcmcia_socket_s *socket);
void pcmcia_socket_unregister(struct pcmcia_socket_s *socket);
void pcmcia_info(void);

struct pcmcia_card_s {
    void *state;
    struct pcmcia_socket_s *slot;
    int (*attach)(void *state);
    int (*detach)(void *state);
    const uint8_t *cis;
    int cis_len;

    /* Only valid if attached */
    uint8_t (*attr_read)(void *state, uint32_t address);
    void (*attr_write)(void *state, uint32_t address, uint8_t value);
    uint16_t (*common_read)(void *state, uint32_t address);
    void (*common_write)(void *state, uint32_t address, uint16_t value);
    uint16_t (*io_read)(void *state, uint32_t address);
    void (*io_write)(void *state, uint32_t address, uint16_t value);
};

#define CISTPL_DEVICE		0x01	/* 5V Device Information Tuple */
#define CISTPL_NO_LINK		0x14	/* No Link Tuple */
#define CISTPL_VERS_1		0x15	/* Level 1 Version Tuple */
#define CISTPL_JEDEC_C		0x18	/* JEDEC ID Tuple */
#define CISTPL_JEDEC_A		0x19	/* JEDEC ID Tuple */
#define CISTPL_CONFIG		0x1a	/* Configuration Tuple */
#define CISTPL_CFTABLE_ENTRY	0x1b	/* 16-bit PCCard Configuration */
#define CISTPL_DEVICE_OC	0x1c	/* Additional Device Information */
#define CISTPL_DEVICE_OA	0x1d	/* Additional Device Information */
#define CISTPL_DEVICE_GEO	0x1e	/* Additional Device Information */
#define CISTPL_DEVICE_GEO_A	0x1f	/* Additional Device Information */
#define CISTPL_MANFID		0x20	/* Manufacture ID Tuple */
#define CISTPL_FUNCID		0x21	/* Function ID Tuple */
#define CISTPL_FUNCE		0x22	/* Function Extension Tuple */
#define CISTPL_END		0xff	/* Tuple End */
#define CISTPL_ENDMARK		0xff

/* dscm1xxxx.c */
struct pcmcia_card_s *dscm1xxxx_init(BlockDriverState *bdrv);

/* ptimer.c */
typedef struct ptimer_state ptimer_state;
typedef void (*ptimer_cb)(void *opaque);

ptimer_state *ptimer_init(QEMUBH *bh);
void ptimer_set_period(ptimer_state *s, int64_t period);
void ptimer_set_freq(ptimer_state *s, uint32_t freq);
void ptimer_set_limit(ptimer_state *s, uint64_t limit, int reload);
uint64_t ptimer_get_count(ptimer_state *s);
void ptimer_set_count(ptimer_state *s, uint64_t count);
void ptimer_run(ptimer_state *s, int oneshot);
void ptimer_stop(ptimer_state *s);
void qemu_put_ptimer(QEMUFile *f, ptimer_state *s);
void qemu_get_ptimer(QEMUFile *f, ptimer_state *s);

#include "hw/pxa.h"

#include "hw/omap.h"

/* mcf_uart.c */
uint32_t mcf_uart_read(void *opaque, target_phys_addr_t addr);
void mcf_uart_write(void *opaque, target_phys_addr_t addr, uint32_t val);
void *mcf_uart_init(qemu_irq irq, CharDriverState *chr);
void mcf_uart_mm_init(target_phys_addr_t base, qemu_irq irq,
                      CharDriverState *chr);

/* mcf_intc.c */
qemu_irq *mcf_intc_init(target_phys_addr_t base, CPUState *env);

/* mcf_fec.c */
void mcf_fec_init(NICInfo *nd, target_phys_addr_t base, qemu_irq *irq);

/* mcf5206.c */
qemu_irq *mcf5206_init(uint32_t base, CPUState *env);

/* an5206.c */
extern QEMUMachine an5206_machine;

/* mcf5208.c */
extern QEMUMachine mcf5208evb_machine;

>>>>>>> 5632a7b7
#include "gdbstub.h"

#endif /* defined(QEMU_TOOL) */

/* migration.c */
void do_info_migration(void);
void do_migrate(int detach, const char *uri);
void do_migrate_cancel(void);
void do_migrate_set_speed(const char *value);
int migrate_incoming(const char *device);

/* monitor.c */
void monitor_init(CharDriverState *hd, int show_banner);
void term_puts(const char *str);
void term_vprintf(const char *fmt, va_list ap);
void term_printf(const char *fmt, ...) __attribute__ ((__format__ (__printf__, 1, 2)));
void term_print_filename(const char *filename);
void term_flush(void);
void term_print_help(void);
void monitor_readline(const char *prompt, int is_password,
                      char *buf, int buf_size);
void monitor_suspend(void);
void monitor_resume(void);

/* readline.c */
typedef void ReadLineFunc(void *opaque, const char *str);

extern int completion_index;
void add_completion(const char *str);
void readline_handle_byte(int ch);
void readline_find_completion(const char *cmdline);
const char *readline_get_history(unsigned int index);
void readline_start(const char *prompt, int is_password,
                    ReadLineFunc *readline_func, void *opaque);

void kqemu_record_dump(void);

#endif /* VL_H */<|MERGE_RESOLUTION|>--- conflicted
+++ resolved
@@ -109,8 +109,6 @@
 #define MAX(a, b) (((a) > (b)) ? (a) : (b))
 #endif
 
-<<<<<<< HEAD
-=======
 #ifndef always_inline
 #if (__GNUC__ < 3) || defined(__APPLE__)
 #define always_inline inline
@@ -119,17 +117,13 @@
 #endif
 #endif
 
->>>>>>> 5632a7b7
 /* cutils.c */
 void pstrcpy(char *buf, int buf_size, const char *str);
 char *pstrcat(char *buf, int buf_size, const char *s);
 int strstart(const char *str, const char *val, const char **ptr);
 int stristart(const char *str, const char *val, const char **ptr);
-<<<<<<< HEAD
 int hex2bin(char ch);
 char *urldecode(const char *ptr);
-=======
->>>>>>> 5632a7b7
 
 /* vl.c */
 void qemu_get_launch_info(int *argc, char ***argv, int *opt_daemonize, const char **opt_incoming);
@@ -193,28 +187,18 @@
 extern int alt_grab;
 extern int usb_enabled;
 extern int smp_cpus;
-<<<<<<< HEAD
-extern int no_quit;
-extern int semihosting_enabled;
-extern int autostart;
-extern int time_drift_fix;
-=======
 extern int cursor_hide;
 extern int graphic_rotate;
 extern int no_quit;
 extern int semihosting_enabled;
 extern int autostart;
+extern int time_drift_fix;
 extern int old_param;
 extern const char *bootp_filename;
->>>>>>> 5632a7b7
 
 #define MAX_OPTION_ROMS 16
 extern const char *option_rom[MAX_OPTION_ROMS];
 extern int nb_option_roms;
-<<<<<<< HEAD
-
-/* XXX: make it dynamic */
-=======
 
 #ifdef TARGET_SPARC
 #define MAX_PROM_ENVS 128
@@ -224,16 +208,10 @@
 
 /* XXX: make it dynamic */
 #define MAX_BIOS_SIZE (4 * 1024 * 1024)
->>>>>>> 5632a7b7
 #if defined (TARGET_PPC) || defined (TARGET_SPARC64)
 #define BIOS_SIZE ((512 + 32) * 1024)
 #elif defined(TARGET_MIPS)
 #define BIOS_SIZE (4 * 1024 * 1024)
-<<<<<<< HEAD
-#else
-#define BIOS_SIZE ((256 + 64) * 1024)
-=======
->>>>>>> 5632a7b7
 #endif
 
 #if USE_KVM
@@ -371,10 +349,7 @@
     void (*chr_send_event)(struct CharDriverState *chr, int event);
     void (*chr_close)(struct CharDriverState *chr);
     void *opaque;
-<<<<<<< HEAD
-=======
     int focus;
->>>>>>> 5632a7b7
     QEMUBH *bh;
 } CharDriverState;
 
@@ -382,13 +357,8 @@
 void qemu_chr_printf(CharDriverState *s, const char *fmt, ...);
 int qemu_chr_write(CharDriverState *s, const uint8_t *buf, int len);
 void qemu_chr_send_event(CharDriverState *s, int event);
-<<<<<<< HEAD
-void qemu_chr_add_handlers(CharDriverState *s, 
-                           IOCanRWHandler *fd_can_read, 
-=======
 void qemu_chr_add_handlers(CharDriverState *s,
                            IOCanRWHandler *fd_can_read,
->>>>>>> 5632a7b7
                            IOReadHandler *fd_read,
                            IOEventHandler *fd_event,
                            void *opaque);
@@ -522,7 +492,6 @@
 /* VM Load/Save */
 
 typedef struct QEMUFile QEMUFile;
-<<<<<<< HEAD
 
 typedef void (QEMUFilePutBufferFunc)(void *opaque, const uint8_t *buf, int64_t pos, int size);
 typedef int (QEMUFileGetBufferFunc)(void *opaque, uint8_t *buf, int64_t pos, int size);
@@ -532,10 +501,6 @@
 		     QEMUFileGetBufferFunc *get_buffer, QEMUFileCloseFunc *close);
 QEMUFile *qemu_fopen_file(const char *filename, const char *mode);
 QEMUFile *qemu_fopen_fd(int fd);
-=======
-
-QEMUFile *qemu_fopen(const char *filename, const char *mode);
->>>>>>> 5632a7b7
 void qemu_fflush(QEMUFile *f);
 void qemu_fclose(QEMUFile *f);
 void qemu_put_buffer(QEMUFile *f, const uint8_t *buf, int size);
@@ -607,13 +572,8 @@
 typedef void SaveStateHandler(QEMUFile *f, void *opaque);
 typedef int LoadStateHandler(QEMUFile *f, void *opaque, int version_id);
 
-<<<<<<< HEAD
-int register_savevm(const char *idstr, 
-                    int instance_id, 
-=======
 int register_savevm(const char *idstr,
                     int instance_id,
->>>>>>> 5632a7b7
                     int version_id,
                     SaveStateHandler *save_state,
                     LoadStateHandler *load_state,
@@ -629,12 +589,9 @@
 void do_delvm(const char *name);
 void do_info_snapshots(void);
 
-<<<<<<< HEAD
 int qemu_live_savevm_state(QEMUFile *f);
 int qemu_live_loadvm_state(QEMUFile *f);
 
-=======
->>>>>>> 5632a7b7
 /* bottom halves */
 typedef void QEMUBHFunc(void *opaque);
 
@@ -659,14 +616,6 @@
 extern BlockDriver bdrv_vpc;
 extern BlockDriver bdrv_vvfat;
 extern BlockDriver bdrv_qcow2;
-<<<<<<< HEAD
-
-typedef struct BlockDriverInfo {
-    /* in bytes, 0 if irrelevant */
-    int cluster_size; 
-    /* offset at which the VM state can be saved (0 if not possible) */
-    int64_t vm_state_offset; 
-=======
 extern BlockDriver bdrv_parallels;
 
 typedef struct BlockDriverInfo {
@@ -674,7 +623,6 @@
     int cluster_size;
     /* offset at which the VM state can be saved (0 if not possible) */
     int64_t vm_state_offset;
->>>>>>> 5632a7b7
 } BlockDriverInfo;
 
 typedef struct QEMUSnapshotInfo {
@@ -688,14 +636,11 @@
     uint64_t vm_clock_nsec; /* VM clock relative to boot */
 } QEMUSnapshotInfo;
 
-<<<<<<< HEAD
 typedef struct DiskIOStatistics {
     uint64_t read_byte_counter;
     uint64_t write_byte_counter;
 }DiskIOStatistics;
 
-=======
->>>>>>> 5632a7b7
 #define BDRV_O_RDONLY      0x0000
 #define BDRV_O_RDWR        0x0002
 #define BDRV_O_ACCESS      0x0003
@@ -722,25 +667,16 @@
               uint8_t *buf, int nb_sectors);
 int bdrv_write(BlockDriverState *bs, int64_t sector_num,
                const uint8_t *buf, int nb_sectors);
-<<<<<<< HEAD
-int bdrv_pread(BlockDriverState *bs, int64_t offset, 
-               void *buf, int count);
-int bdrv_pwrite(BlockDriverState *bs, int64_t offset, 
-=======
 int bdrv_pread(BlockDriverState *bs, int64_t offset,
                void *buf, int count);
 int bdrv_pwrite(BlockDriverState *bs, int64_t offset,
->>>>>>> 5632a7b7
                 const void *buf, int count);
 int bdrv_truncate(BlockDriverState *bs, int64_t offset);
 int64_t bdrv_getlength(BlockDriverState *bs);
 void bdrv_get_geometry(BlockDriverState *bs, int64_t *nb_sectors_ptr);
 int bdrv_commit(BlockDriverState *bs);
 void bdrv_set_boot_sector(BlockDriverState *bs, const uint8_t *data, int size);
-<<<<<<< HEAD
 void bdrv_flush_all(void);
-=======
->>>>>>> 5632a7b7
 /* async block I/O */
 typedef struct BlockDriverAIOCB BlockDriverAIOCB;
 typedef void BlockDriverCompletionFunc(void *opaque, int ret);
@@ -760,11 +696,8 @@
 void qemu_aio_wait(void);
 void qemu_aio_wait_end(void);
 
-<<<<<<< HEAD
-=======
 int qemu_key_check(BlockDriverState *bs, const char *name);
 
->>>>>>> 5632a7b7
 /* Ensure contents are flushed to disk.  */
 void bdrv_flush(BlockDriverState *bs);
 
@@ -792,11 +725,7 @@
 int bdrv_is_locked(BlockDriverState *bs);
 void bdrv_set_locked(BlockDriverState *bs, int locked);
 void bdrv_eject(BlockDriverState *bs, int eject_flag);
-<<<<<<< HEAD
-void bdrv_set_change_cb(BlockDriverState *bs, 
-=======
 void bdrv_set_change_cb(BlockDriverState *bs,
->>>>>>> 5632a7b7
                         void (*change_cb)(void *opaque), void *opaque);
 void bdrv_get_format(BlockDriverState *bs, char *buf, int buf_size);
 void bdrv_info(void);
@@ -807,20 +736,6 @@
 void bdrv_iterate_format(void (*it)(void *opaque, const char *name),
                          void *opaque);
 const char *bdrv_get_device_name(BlockDriverState *bs);
-<<<<<<< HEAD
-int bdrv_write_compressed(BlockDriverState *bs, int64_t sector_num, 
-                          const uint8_t *buf, int nb_sectors);
-int bdrv_get_info(BlockDriverState *bs, BlockDriverInfo *bdi);
-
-void bdrv_get_backing_filename(BlockDriverState *bs, 
-                               char *filename, int filename_size);
-int bdrv_snapshot_create(BlockDriverState *bs, 
-                         QEMUSnapshotInfo *sn_info);
-int bdrv_snapshot_goto(BlockDriverState *bs, 
-                       const char *snapshot_id);
-int bdrv_snapshot_delete(BlockDriverState *bs, const char *snapshot_id);
-int bdrv_snapshot_list(BlockDriverState *bs, 
-=======
 int bdrv_write_compressed(BlockDriverState *bs, int64_t sector_num,
                           const uint8_t *buf, int nb_sectors);
 int bdrv_get_info(BlockDriverState *bs, BlockDriverInfo *bdi);
@@ -833,7 +748,6 @@
                        const char *snapshot_id);
 int bdrv_snapshot_delete(BlockDriverState *bs, const char *snapshot_id);
 int bdrv_snapshot_list(BlockDriverState *bs,
->>>>>>> 5632a7b7
                        QEMUSnapshotInfo **psn_info);
 char *bdrv_snapshot_dump(char *buf, int buf_size, QEMUSnapshotInfo *sn);
 
@@ -845,11 +759,7 @@
 
 #ifndef QEMU_TOOL
 
-<<<<<<< HEAD
 typedef void QEMUMachineInitFunc(ram_addr_t ram_size, int vga_ram_size,
-=======
-typedef void QEMUMachineInitFunc(int ram_size, int vga_ram_size,
->>>>>>> 5632a7b7
                                  int boot_device,
              DisplayState *ds, const char **fd_filename, int snapshot,
              const char *kernel_filename, const char *kernel_cmdline,
@@ -948,12 +858,9 @@
     /* ??? This is a PC-specific hack, and should be removed.  */
     int irq_index;
 
-<<<<<<< HEAD
-=======
     /* IRQ objects for the INTA-INTD pins.  */
     qemu_irq *irq;
 
->>>>>>> 5632a7b7
     /* Current IRQ levels.  Used internally by the generic PCI code.  */
     int irq_state[4];
 };
@@ -974,17 +881,10 @@
 void pci_device_save(PCIDevice *s, QEMUFile *f);
 int pci_device_load(PCIDevice *s, QEMUFile *f);
 
-<<<<<<< HEAD
-typedef void (*pci_set_irq_fn)(void *pic, int irq_num, int level);
-typedef int (*pci_map_irq_fn)(PCIDevice *pci_dev, int irq_num);
-PCIBus *pci_register_bus(pci_set_irq_fn set_irq, pci_map_irq_fn map_irq,
-                         void *pic, int devfn_min, int nirq);
-=======
 typedef void (*pci_set_irq_fn)(qemu_irq *pic, int irq_num, int level);
 typedef int (*pci_map_irq_fn)(PCIDevice *pci_dev, int irq_num);
 PCIBus *pci_register_bus(pci_set_irq_fn set_irq, pci_map_irq_fn map_irq,
                          qemu_irq *pic, int devfn_min, int nirq);
->>>>>>> 5632a7b7
 
 void pci_nic_init(PCIBus *bus, NICInfo *nd, int devfn);
 void pci_data_write(void *opaque, uint32_t addr, uint32_t val, int len);
@@ -995,26 +895,6 @@
 void pci_info(void);
 PCIBus *pci_bridge_init(PCIBus *bus, int devfn, uint32_t id,
                         pci_map_irq_fn map_irq, const char *name);
-<<<<<<< HEAD
-
-/* prep_pci.c */
-PCIBus *pci_prep_init(void);
-
-/* grackle_pci.c */
-PCIBus *pci_grackle_init(uint32_t base, void *pic);
-
-/* unin_pci.c */
-PCIBus *pci_pmac_init(void *pic);
-
-/* apb_pci.c */
-PCIBus *pci_apb_init(target_ulong special_base, target_ulong mem_base,
-                     void *pic);
-
-PCIBus *pci_vpb_init(void *pic, int irq, int realview);
-
-/* piix_pci.c */
-PCIBus *i440fx_init(PCIDevice **pi440fx_state);
-=======
 
 /* prep_pci.c */
 PCIBus *pci_prep_init(qemu_irq *pic);
@@ -1033,7 +913,6 @@
 
 /* piix_pci.c */
 PCIBus *i440fx_init(PCIDevice **pi440fx_state, qemu_irq *pic);
->>>>>>> 5632a7b7
 void i440fx_set_smm(PCIDevice *d, int val);
 int piix3_init(PCIBus *bus, int devfn);
 void i440fx_init_memory_mappings(PCIDevice *d);
@@ -1059,9 +938,6 @@
 /* gt64xxx.c */
 PCIBus *pci_gt64120_init(qemu_irq *pic);
 
-/* gt64xxx.c */
-PCIBus *pci_gt64120_init(void *pic);
-
 #ifdef HAS_AUDIO
 struct soundhw {
     const char *name;
@@ -1079,15 +955,11 @@
 
 /* vga.c */
 
-<<<<<<< HEAD
-#define VGA_RAM_SIZE (8192 * 1024)
-=======
 #ifndef TARGET_SPARC
 #define VGA_RAM_SIZE (8192 * 1024)
 #else
 #define VGA_RAM_SIZE (9 * 1024 * 1024)
 #endif
->>>>>>> 5632a7b7
 
 struct DisplayState {
     uint8_t *data;
@@ -1121,13 +993,6 @@
     s->dpy_resize(s, w, h);
 }
 
-<<<<<<< HEAD
-int isa_vga_init(DisplayState *ds, uint8_t *vga_ram_base, 
-                 unsigned long vga_ram_offset, int vga_ram_size);
-int pci_vga_init(PCIBus *bus, DisplayState *ds, uint8_t *vga_ram_base, 
-                 unsigned long vga_ram_offset, int vga_ram_size,
-                 unsigned long vga_bios_offset, int vga_bios_size);
-=======
 int isa_vga_init(DisplayState *ds, uint8_t *vga_ram_base,
                  unsigned long vga_ram_offset, int vga_ram_size);
 int pci_vga_init(PCIBus *bus, DisplayState *ds, uint8_t *vga_ram_base,
@@ -1137,7 +1002,6 @@
                     unsigned long vga_ram_offset, int vga_ram_size,
                     target_phys_addr_t vram_base, target_phys_addr_t ctrl_base,
                     int it_shift);
->>>>>>> 5632a7b7
 
 /* cirrus_vga.c */
 void pci_cirrus_vga_init(PCIBus *bus, DisplayState *ds, uint8_t *vga_ram_base,
@@ -1156,14 +1020,10 @@
 void cocoa_display_init(DisplayState *ds, int full_screen);
 
 /* vnc.c */
-<<<<<<< HEAD
-void vnc_display_init(DisplayState *ds, const char *display);
-=======
 void vnc_display_init(DisplayState *ds);
 void vnc_display_close(DisplayState *ds);
 int vnc_display_open(DisplayState *ds, const char *display);
 int vnc_display_password(DisplayState *ds, const char *password);
->>>>>>> 5632a7b7
 void do_info_vnc(void);
 
 /* x_keymap.c */
@@ -1173,21 +1033,13 @@
 #define MAX_DISKS 4
 
 extern BlockDriverState *bs_table[MAX_DISKS + 1];
-<<<<<<< HEAD
-=======
 extern BlockDriverState *sd_bdrv;
 extern BlockDriverState *mtd_bdrv;
->>>>>>> 5632a7b7
 
 void isa_ide_init(int iobase, int iobase2, qemu_irq irq,
                   BlockDriverState *hd0, BlockDriverState *hd1);
 void pci_cmd646_ide_init(PCIBus *bus, BlockDriverState **hd_table,
                          int secondary_ide_enabled);
-<<<<<<< HEAD
-void pci_piix3_ide_init(PCIBus *bus, BlockDriverState **hd_table, int devfn);
-int pmac_ide_init (BlockDriverState **hd_table,
-                   SetIRQFunc *set_irq, void *irq_opaque, int irq);
-=======
 void pci_piix3_ide_init(PCIBus *bus, BlockDriverState **hd_table, int devfn,
                         qemu_irq *pic);
 void pci_piix4_ide_init(PCIBus *bus, BlockDriverState **hd_table, int devfn,
@@ -1201,11 +1053,6 @@
 /* ds1225y.c */
 typedef struct ds1225y_t ds1225y_t;
 ds1225y_t *ds1225y_init(target_phys_addr_t mem_base, const char *filename);
->>>>>>> 5632a7b7
-
-/* cdrom.c */
-int cdrom_read_toc(int nb_sectors, uint8_t *buf, int msf, int start_track);
-int cdrom_read_toc_raw(int nb_sectors, uint8_t *buf, int msf, int session_num);
 
 /* es1370.c */
 int es1370_init (PCIBus *bus, AudioState *s);
@@ -1251,11 +1098,7 @@
 
 /* ne2000.c */
 
-<<<<<<< HEAD
-void isa_ne2000_init(int base, int irq, NICInfo *nd);
-=======
 void isa_ne2000_init(int base, qemu_irq irq, NICInfo *nd);
->>>>>>> 5632a7b7
 void pci_ne2000_init(PCIBus *bus, NICInfo *nd, int devfn);
 
 /* rtl8139.c */
@@ -1265,11 +1108,6 @@
 /* pcnet.c */
 
 void pci_pcnet_init(PCIBus *bus, NICInfo *nd, int devfn);
-<<<<<<< HEAD
-void pcnet_h_reset(void *opaque);
-void *lance_init(NICInfo *nd, uint32_t leaddr, void *dma_opaque);
-
-=======
 void lance_init(NICInfo *nd, target_phys_addr_t leaddr, void *dma_opaque,
                 qemu_irq irq, qemu_irq *reset);
 
@@ -1281,7 +1119,6 @@
 void vmport_init(CPUState *env);
 void vmport_register(unsigned char command, IOPortReadFunc *func, void *opaque);
 #endif
->>>>>>> 5632a7b7
 
 /* pckbd.c */
 
@@ -1372,17 +1209,6 @@
 void piix4_smbus_register_device(SMBusDevice *dev, uint8_t addr);
 void acpi_bios_init(void);
 
-#include "hw/smbus.h"
-
-/* acpi.c */
-extern int acpi_enabled;
-void piix4_pm_init(PCIBus *bus, int devfn);
-void piix4_smbus_register_device(SMBusDevice *dev, uint8_t addr);
-void acpi_bios_init(void);
-
-/* smbus_eeprom.c */
-SMBusDevice *smbus_eeprom_device_init(uint8_t addr, uint8_t *buf);
-
 /* pc.c */
 extern QEMUMachine pc_machine;
 extern QEMUMachine isapc_machine;
@@ -1404,16 +1230,11 @@
 /* mips_malta.c */
 extern QEMUMachine mips_malta_machine;
 
-<<<<<<< HEAD
-/* mips_int */
-extern void cpu_mips_irq_request(void *opaque, int irq, int level);
-=======
 /* mips_int.c */
 extern void cpu_mips_irq_init_cpu(CPUState *env);
 
 /* mips_pica61.c */
 extern QEMUMachine mips_pica61_machine;
->>>>>>> 5632a7b7
 
 /* mips_timer.c */
 extern void cpu_mips_clock_init(CPUState *);
@@ -1460,18 +1281,10 @@
 void PPC_debug_write (void *opaque, uint32_t addr, uint32_t val);
 
 /* sun4m.c */
-<<<<<<< HEAD
-extern QEMUMachine sun4m_machine;
-void pic_set_irq_cpu(int irq, int level, unsigned int cpu);
-
-/* iommu.c */
-void *iommu_init(uint32_t addr);
-=======
 extern QEMUMachine ss5_machine, ss10_machine;
 
 /* iommu.c */
 void *iommu_init(target_phys_addr_t addr);
->>>>>>> 5632a7b7
 void sparc_iommu_memory_rw(void *opaque, target_phys_addr_t addr,
                                  uint8_t *buf, int len, int is_write);
 static inline void sparc_iommu_memory_read(void *opaque,
@@ -1524,25 +1337,6 @@
 
 /* esp.c */
 void esp_scsi_attach(void *opaque, BlockDriverState *bd, int id);
-<<<<<<< HEAD
-void *esp_init(BlockDriverState **bd, uint32_t espaddr, void *dma_opaque);
-void esp_reset(void *opaque);
-
-/* sparc32_dma.c */
-void *sparc32_dma_init(uint32_t daddr, int espirq, int leirq, void *iommu,
-                       void *intctl);
-void ledma_set_irq(void *opaque, int isr);
-void ledma_memory_read(void *opaque, target_phys_addr_t addr, 
-                       uint8_t *buf, int len, int do_bswap);
-void ledma_memory_write(void *opaque, target_phys_addr_t addr, 
-                        uint8_t *buf, int len, int do_bswap);
-void espdma_raise_irq(void *opaque);
-void espdma_clear_irq(void *opaque);
-void espdma_memory_read(void *opaque, uint8_t *buf, int len);
-void espdma_memory_write(void *opaque, uint8_t *buf, int len);
-void sparc32_dma_set_reset_data(void *opaque, void *esp_opaque,
-                                void *lance_opaque);
-=======
 void *esp_init(BlockDriverState **bd, target_phys_addr_t espaddr,
                void *dma_opaque, qemu_irq irq, qemu_irq *reset);
 
@@ -1555,7 +1349,6 @@
                         uint8_t *buf, int len, int do_bswap);
 void espdma_memory_read(void *opaque, uint8_t *buf, int len);
 void espdma_memory_write(void *opaque, uint8_t *buf, int len);
->>>>>>> 5632a7b7
 
 /* cs4231.c */
 void cs_init(target_phys_addr_t base, int irq, void *intctl);
@@ -1687,8 +1480,6 @@
 /* realview.c */
 extern QEMUMachine realview_machine;
 
-<<<<<<< HEAD
-=======
 /* spitz.c */
 extern QEMUMachine akitapda_machine;
 extern QEMUMachine spitzpda_machine;
@@ -1698,7 +1489,6 @@
 /* palm.c */
 extern QEMUMachine palmte_machine;
 
->>>>>>> 5632a7b7
 /* ps2.c */
 void *ps2_kbd_init(void (*update_irq)(void *, int), void *update_arg);
 void *ps2_mouse_init(void (*update_irq)(void *, int), void *update_arg);
@@ -1725,15 +1515,11 @@
 void pl050_init(uint32_t base, qemu_irq irq, int is_mouse);
 
 /* pl080.c */
-<<<<<<< HEAD
-void *pl080_init(uint32_t base, void *pic, int irq, int nchannels);
-=======
 void *pl080_init(uint32_t base, qemu_irq irq, int nchannels);
 
 /* pl181.c */
 void pl181_init(uint32_t base, BlockDriverState *bd,
                 qemu_irq irq0, qemu_irq irq1);
->>>>>>> 5632a7b7
 
 /* pl190.c */
 qemu_irq *pl190_init(uint32_t base, qemu_irq irq, qemu_irq fiq);
@@ -1747,12 +1533,6 @@
 
 /* arm_gic.c */
 qemu_irq *arm_gic_init(uint32_t base, qemu_irq parent_irq);
-
-/* arm_sysctl.c */
-void arm_sysctl_init(uint32_t base, uint32_t sys_id);
-
-/* arm_gic.c */
-void *arm_gic_init(uint32_t base, void *parent, int parent_irq);
 
 /* arm_boot.c */
 
@@ -1794,16 +1574,6 @@
 int tc58128_init(struct SH7750State *s, char *zone1, char *zone2);
 
 /* NOR flash devices */
-<<<<<<< HEAD
-typedef struct pflash_t pflash_t;
-
-pflash_t *pflash_register (target_ulong base, ram_addr_t off,
-                           BlockDriverState *bs,
-                           target_ulong sector_len, int nb_blocs, int width,
-                           uint16_t id0, uint16_t id1, 
-                           uint16_t id2, uint16_t id3);
-
-=======
 #define MAX_PFLASH 4
 extern BlockDriverState *pflash_table[MAX_PFLASH];
 typedef struct pflash_t pflash_t;
@@ -1953,7 +1723,6 @@
 /* mcf5208.c */
 extern QEMUMachine mcf5208evb_machine;
 
->>>>>>> 5632a7b7
 #include "gdbstub.h"
 
 #endif /* defined(QEMU_TOOL) */
